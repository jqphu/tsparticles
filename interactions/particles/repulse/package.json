--- conflicted
+++ resolved
@@ -1,14 +1,6 @@
 {
   "name": "tsparticles-interaction-particles-repulse",
-<<<<<<< HEAD
-  "version": "2.0.0-beta.2",
-=======
-  "version": "1.36.0",
->>>>>>> a3df1c5b
   "description": "tsParticles repulse particles interaction",
-  "homepage": "https://particles.js.org/",
-  "scripts": {
-    "prettify:src": "prettier --write ./src",
     "prettify:readme": "prettier --write ./README.md",
     "lint": "eslint src --ext .js,.jsx,.ts,.tsx --fix",
     "compile": "tsc && yarn build:ts:old",
@@ -79,10 +71,6 @@
     "webpack-tsparticles-plugin": "^1.0.0-beta.0"
   },
   "dependencies": {
-<<<<<<< HEAD
     "tsparticles-engine": "^2.0.0-beta.1"
-=======
-    "tsparticles": "^1.36.0"
->>>>>>> a3df1c5b
   }
 }