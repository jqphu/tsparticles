--- conflicted
+++ resolved
@@ -62,10 +62,6 @@
     }
   },
   "dependencies": {
-<<<<<<< HEAD
-    "tsparticles-engine": "^1.35.0"
-=======
-    "tsparticles": "^1.35.1"
->>>>>>> 78ddbf3a
+    "tsparticles-engine": "^1.35.1"
   }
 }