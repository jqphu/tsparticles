import { Container } from "./Container";
import type { IOptions } from "../Options/Interfaces/IOptions";
import type { CustomEventArgs, CustomEventListener, RecursivePartial } from "../Types";
import { canvasClass, itemFromArray } from "../Utils";
import type { Particle } from "./Particle";
import type { SingleOrMultiple } from "../Types";
import { EventDispatcher } from "../Utils/EventDispatcher";

const tsParticlesDom: Container[] = [];
const eventDispatcher = new EventDispatcher();

function fetchError(statusCode: number): void {
    console.error(`Error tsParticles - fetch status: ${statusCode}`);
    console.error("Error tsParticles - File config not found");
}

interface LoaderParams {
    element?: HTMLElement;
    index?: number;
    options?: SingleOrMultiple<RecursivePartial<IOptions>>;
    tagId?: string;
}

interface RemoteLoaderParams {
    element?: HTMLElement;
    index?: number;
    tagId?: string;
    url?: SingleOrMultiple<string>;
}

/**
 * Main class for creating the [[Container]] objects
 * @category Core
 */
export class Loader {
    /**
     * All the [[Container]] objects loaded
     */
    static dom(): Container[] {
        return tsParticlesDom;
    }

    /**
     * Retrieves a [[Container]] from all the objects loaded
     * @param index the object index
     */
    static domItem(index: number): Container | undefined {
        const dom = Loader.dom();
        const item = dom[index];

        if (item && !item.destroyed) {
            return item;
        }

        dom.splice(index, 1);
    }

    static async loadOptions(params: LoaderParams): Promise<Container | undefined> {
        const tagId = params.tagId ?? `tsparticles${Math.floor(Math.random() * 10000)}`;
        const { options, index } = params;

        /* elements */
        let domContainer = params.element ?? document.getElementById(tagId);

        if (!domContainer) {
            domContainer = document.createElement("div");

            domContainer.id = tagId;

            document.querySelector("body")?.append(domContainer);
        }

        const currentOptions = options instanceof Array ? itemFromArray(options, index) : options;
        const dom = Loader.dom();
        const oldIndex = dom.findIndex((v) => v.id === tagId);

        if (oldIndex >= 0) {
            const old = Loader.domItem(oldIndex);

            if (old && !old.destroyed) {
                old.destroy();
                dom.splice(oldIndex, 1);
            }
        }

        let canvasEl: HTMLCanvasElement;

        if (domContainer.tagName.toLowerCase() === "canvas") {
            canvasEl = domContainer as HTMLCanvasElement;

            canvasEl.dataset[Constants.generatedAttribute] = "false";
        } else {
            const existingCanvases = domContainer.getElementsByTagName("canvas");

            /* get existing canvas if present, otherwise a new one will be created */
            if (existingCanvases.length) {
                canvasEl = existingCanvases[0];

<<<<<<< HEAD
                if (!canvasEl.className) {
                    canvasEl.className = canvasClass;
                }

                generatedCanvas = false;
=======
                canvasEl.dataset[Constants.generatedAttribute] = "false";
>>>>>>> d7ae9d95
            } else {
                /* create canvas element */
                canvasEl = document.createElement("canvas");

<<<<<<< HEAD
                canvasEl.className = canvasClass;
=======
                canvasEl.dataset[Constants.generatedAttribute] = "true";
>>>>>>> d7ae9d95

                /* set size canvas */
                canvasEl.style.width = "100%";
                canvasEl.style.height = "100%";

                /* append canvas */
                domContainer.appendChild(canvasEl);
            }
        }

        /* launch tsParticles */
        const newItem = new Container(tagId, currentOptions);

        if (oldIndex >= 0) {
            dom.splice(oldIndex, 0, newItem);
        } else {
            dom.push(newItem);
        }

        newItem.canvas.loadCanvas(canvasEl);

        await newItem.start();

        return newItem;
    }

    static async loadRemoteOptions(params: RemoteLoaderParams): Promise<Container | undefined> {
        const { url: jsonUrl, index } = params;
        const url = jsonUrl instanceof Array ? itemFromArray(jsonUrl, index) : jsonUrl;

        if (!url) {
            return;
        }

        const response = await fetch(url);

        if (!response.ok) {
            fetchError(response.status);

            return;
        }

        const data = await response.json();

        return await Loader.loadOptions({
            tagId: params.tagId,
            element: params.element,
            index,
            options: data,
        });
    }

    /**
     * Loads the provided options to create a [[Container]] object.
     * @param tagId the particles container element id
     * @param options the options object to initialize the [[Container]]
     * @param index if an options array is provided, this will retrieve the exact index of that array
     */
    static load(
        tagId: string | SingleOrMultiple<RecursivePartial<IOptions>>,
        options?: SingleOrMultiple<RecursivePartial<IOptions>> | number,
        index?: number
    ): Promise<Container | undefined> {
        const params: LoaderParams = { index };

        if (typeof tagId === "string") {
            params.tagId = tagId;
        } else {
            params.options = tagId;
        }

        if (typeof options === "number") {
            params.index = options ?? params.index;
        } else {
            params.options = options ?? params.options;
        }

        return this.loadOptions(params);
    }

    /**
     * Loads the provided options to create a [[Container]] object.
     * @param id the particles container element id
     * @param domContainer the dom container
     * @param options the options object to initialize the [[Container]]
     * @param index if an options array is provided, this will retrieve the exact index of that array
     */
    static async set(
        id: string | HTMLElement,
        domContainer: HTMLElement | SingleOrMultiple<RecursivePartial<IOptions>>,
        options?: SingleOrMultiple<RecursivePartial<IOptions>> | number,
        index?: number
    ): Promise<Container | undefined> {
        const params: LoaderParams = { index };

        if (typeof id === "string") {
            params.tagId = id;
        } else {
            params.element = id;
        }

        if (domContainer instanceof HTMLElement) {
            params.element = domContainer;
        } else {
            params.options = domContainer;
        }

        if (typeof options === "number") {
            params.index = options;
        } else {
            params.options = options ?? params.options;
        }

        return this.loadOptions(params);
    }

    /**
     * Loads the provided json with a GET request. The content will be used to create a [[Container]] object.
     * This method is async, so if you need a callback refer to JavaScript function `fetch`
     * @param tagId the particles container element id
     * @param jsonUrl the json path (or paths array) to use in the GET request
     * @param index the index of the paths array, if a single path is passed this value is ignored
     * @returns A Promise with the [[Container]] object created
     */
    static async loadJSON(
        tagId: string | SingleOrMultiple<string>,
        jsonUrl?: SingleOrMultiple<string> | number,
        index?: number
    ): Promise<Container | undefined> {
        let url: SingleOrMultiple<string>, id: string | undefined;

        if (typeof jsonUrl === "number" || jsonUrl === undefined) {
            url = tagId;
        } else {
            id = tagId as string;
            url = jsonUrl;
        }

        return await Loader.loadRemoteOptions({ tagId: id, url, index });
    }

    /**
     * Loads the provided json with a GET request. The content will be used to create a [[Container]] object.
     * This method is async, so if you need a callback refer to JavaScript function `fetch`
     * @param id the particles container element id
     * @param domContainer the container used to contains the particles
     * @param jsonUrl the json path (or paths array) to use in the GET request
     * @param index the index of the paths array, if a single path is passed this value is ignored
     * @returns A Promise with the [[Container]] object created
     */
    static async setJSON(
        id: string | HTMLElement,
        domContainer: HTMLElement | SingleOrMultiple<string>,
        jsonUrl: SingleOrMultiple<string> | (number | undefined),
        index?: number
    ): Promise<Container | undefined> {
        let url: SingleOrMultiple<string>,
            newId: string | undefined,
            newIndex: number | undefined,
            element: HTMLElement;

        if (id instanceof HTMLElement) {
            element = id;
            url = domContainer as SingleOrMultiple<string>;
            newIndex = jsonUrl as number;
        } else {
            newId = id as string;
            element = domContainer as HTMLElement;
            url = jsonUrl as SingleOrMultiple<string>;
            newIndex = index;
        }

        return await Loader.loadRemoteOptions({ tagId: newId, url, index: newIndex, element });
    }

    /**
     * Adds an additional click handler to all the loaded [[Container]] objects.
     * @param callback the function called after the click event is fired
     */
    static setOnClickHandler(callback: (evt: Event, particles?: Particle[]) => void): void {
        const dom = Loader.dom();

        if (dom.length === 0) {
            throw new Error("Can only set click handlers after calling tsParticles.load() or tsParticles.loadJSON()");
        }

        for (const domItem of dom) {
            domItem.addClickHandler(callback);
        }
    }

    /**
     * Adds a listener to the specified event
     * @param type The event to listen to
     * @param listener The listener of the specified event
     */
    static addEventListener(type: string, listener: CustomEventListener): void {
        eventDispatcher.addEventListener(type, listener);
    }

    /**
     * Removes a listener from the specified event
     * @param type The event to stop listening to
     * @param listener The listener of the specified event
     */
    static removeEventListener(type: string, listener: CustomEventListener): void {
        eventDispatcher.removeEventListener(type, listener);
    }

    /**
     * Dispatches an event that will be listened from listeners
     * @param type The event to dispatch
     * @param args The event parameters
     */
    static dispatchEvent(type: string, args: CustomEventArgs): void {
        eventDispatcher.dispatchEvent(type, args);
    }
}<|MERGE_RESOLUTION|>--- conflicted
+++ resolved
@@ -1,7 +1,7 @@
 import { Container } from "./Container";
 import type { IOptions } from "../Options/Interfaces/IOptions";
 import type { CustomEventArgs, CustomEventListener, RecursivePartial } from "../Types";
-import { canvasClass, itemFromArray } from "../Utils";
+import { generatedAttribute, itemFromArray } from "../Utils";
 import type { Particle } from "./Particle";
 import type { SingleOrMultiple } from "../Types";
 import { EventDispatcher } from "../Utils/EventDispatcher";
@@ -88,7 +88,7 @@
         if (domContainer.tagName.toLowerCase() === "canvas") {
             canvasEl = domContainer as HTMLCanvasElement;
 
-            canvasEl.dataset[Constants.generatedAttribute] = "false";
+            canvasEl.dataset[generatedAttribute] = "false";
         } else {
             const existingCanvases = domContainer.getElementsByTagName("canvas");
 
@@ -96,24 +96,12 @@
             if (existingCanvases.length) {
                 canvasEl = existingCanvases[0];
 
-<<<<<<< HEAD
-                if (!canvasEl.className) {
-                    canvasEl.className = canvasClass;
-                }
-
-                generatedCanvas = false;
-=======
-                canvasEl.dataset[Constants.generatedAttribute] = "false";
->>>>>>> d7ae9d95
+                canvasEl.dataset[generatedAttribute] = "false";
             } else {
                 /* create canvas element */
                 canvasEl = document.createElement("canvas");
 
-<<<<<<< HEAD
-                canvasEl.className = canvasClass;
-=======
-                canvasEl.dataset[Constants.generatedAttribute] = "true";
->>>>>>> d7ae9d95
+                canvasEl.dataset[generatedAttribute] = "true";
 
                 /* set size canvas */
                 canvasEl.style.width = "100%";
