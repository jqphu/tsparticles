--- conflicted
+++ resolved
@@ -6,15 +6,9 @@
     "@types/jest": "^27.0.1",
     "@types/node": "^16.6.1",
     "solid-js": "^1.1.0",
-<<<<<<< HEAD
-    "solid-particles": "^1.18.1",
+    "solid-particles": "^1.18.2",
     "solid-scripts": "^0.0.61",
-    "tsparticles-engine": "^1.35.1",
-=======
-    "solid-particles": "^1.18.2",
-    "solid-scripts": "^0.0.59",
-    "tsparticles": "^1.35.2",
->>>>>>> 622ce709
+    "tsparticles-engine": "^1.35.2",
     "typescript": "^4.4.2"
   },
   "scripts": {
