{
  "name": "solid-particles-demo",
  "version": "1.18.3",
  "private": true,
  "devDependencies": {
    "@types/jest": "^27.0.1",
    "@types/node": "^16.6.1",
    "solid-js": "^1.1.0",
<<<<<<< HEAD
    "solid-particles": "^1.18.2",
    "solid-scripts": "^0.0.61",
    "tsparticles-engine": "^1.35.2",
    "tsparticles": "^1.35.2",
=======
    "solid-particles": "^1.18.3",
    "solid-scripts": "^0.0.59",
    "tsparticles": "^1.35.3",
>>>>>>> 7c37efa4
    "typescript": "^4.4.2"
  },
  "scripts": {
    "start": "solid-scripts start",
    "build": "solid-scripts build",
    "test": "solid-scripts test"
  },
  "browserslist": [
    "Chrome 74",
    "Firefox 63",
    "Safari 11",
    "Edge 17",
    "Node 10"
  ]
}<|MERGE_RESOLUTION|>--- conflicted
+++ resolved
@@ -6,16 +6,10 @@
     "@types/jest": "^27.0.1",
     "@types/node": "^16.6.1",
     "solid-js": "^1.1.0",
-<<<<<<< HEAD
-    "solid-particles": "^1.18.2",
+    "solid-particles": "^1.18.3",
     "solid-scripts": "^0.0.61",
-    "tsparticles-engine": "^1.35.2",
-    "tsparticles": "^1.35.2",
-=======
-    "solid-particles": "^1.18.3",
-    "solid-scripts": "^0.0.59",
+    "tsparticles-engine": "^1.35.3",
     "tsparticles": "^1.35.3",
->>>>>>> 7c37efa4
     "typescript": "^4.4.2"
   },
   "scripts": {
