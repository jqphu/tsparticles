--- conflicted
+++ resolved
@@ -39,11 +39,8 @@
 									option(value="customShape") Custom Shape
 									option(value="customPreset") Custom Preset
 									option(value="default") Default
-<<<<<<< HEAD
+									option(value="destroy") Destroy
 									option(value="emitter") Emitter
-=======
-									option(value="destroy") Destroy
->>>>>>> bc42f1af
 									option(value="fontawesome") Font Awesome
 									option(value="hollowknight") Hollow Knight
 									option(value="images") Multiple Images
@@ -123,11 +120,7 @@
 					.modal-footer
 						button.btn.btn-primary(type="button" data-dismiss="modal") Close
 
-<<<<<<< HEAD
 		form(action="https://codepen.io/pen/define" method="POST" target="_blank" hidden id="code-pen-form")
-=======
-		form(action="https://codepen.io/pen/define" method="POST" target="_blank",hidden,id="code-pen-form")
->>>>>>> bc42f1af
 			input(type="hidden" name="data" value="" id="code-pen-data")
 			input(type="submit" value="Create Pen")
 
