{
  "name": "particles.vue-demo",
  "private": true,
  "version": "1.3.0-alpha.2",
  "description": "VueJS Demo",
  "author": "Matteo Bruni <ar3s@icloud.com>",
  "homepage": "https://github.com/matteobruni/tsparticles#readme",
  "license": "ISC",
  "main": "lib/vue.js",
  "repository": {
    "type": "git",
    "url": "git+https://github.com/matteobruni/tsparticles.git"
  },
  "scripts": {
    "serve": "vue-cli-service serve",
    "build": "vue-cli-service build",
    "clean": "rm -rf dist/*"
  },
  "bugs": {
    "url": "https://github.com/matteobruni/tsparticles/issues"
  },
  "dependencies": {
    "particles.vue": "^2.1.0-alpha.2",
    "tsparticles": "^1.18.0-alpha.2",
    "vue": "^2.6.11",
    "vue-class-component": "^7.2.5",
    "vue-property-decorator": "^9.0.0"
  },
  "devDependencies": {
    "@babel/core": "^7.11.1",
    "@babel/plugin-proposal-class-properties": "^7.10.4",
    "@babel/plugin-proposal-decorators": "^7.10.5",
    "@rollup/plugin-node-resolve": "^8.4.0",
    "@rollup/plugin-replace": "^2.3.3",
    "@typescript-eslint/eslint-plugin": "^3.7.0",
    "@typescript-eslint/parser": "^3.6.1",
    "@vue/cli-plugin-babel": "~4.4.6",
    "@vue/cli-plugin-typescript": "~4.4.6",
    "@vue/cli-service": "~4.4.6",
    "eslint": "^7.5.0",
    "eslint-config-prettier": "^6.11.0",
    "prettier": "^2.0.5",
<<<<<<< HEAD
    "rollup": "^2.23.0",
    "rollup-plugin-terser": "^7.0.0",
=======
    "rollup": "^2.23.1",
    "rollup-plugin-terser": "^6.1.0",
>>>>>>> 079a262f
    "rollup-plugin-typescript": "^1.0.1",
    "rollup-plugin-typescript2": "^0.27.1",
    "rollup-plugin-vue": "^5.1.9",
    "typescript": "^3.9.7",
    "vue-template-compiler": "^2.6.11"
  }
}<|MERGE_RESOLUTION|>--- conflicted
+++ resolved
@@ -40,13 +40,8 @@
     "eslint": "^7.5.0",
     "eslint-config-prettier": "^6.11.0",
     "prettier": "^2.0.5",
-<<<<<<< HEAD
-    "rollup": "^2.23.0",
+    "rollup": "^2.23.1",
     "rollup-plugin-terser": "^7.0.0",
-=======
-    "rollup": "^2.23.1",
-    "rollup-plugin-terser": "^6.1.0",
->>>>>>> 079a262f
     "rollup-plugin-typescript": "^1.0.1",
     "rollup-plugin-typescript2": "^0.27.1",
     "rollup-plugin-vue": "^5.1.9",
