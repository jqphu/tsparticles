--- conflicted
+++ resolved
@@ -20,13 +20,8 @@
     "url": "https://github.com/matteobruni/tsparticles/issues"
   },
   "dependencies": {
-<<<<<<< HEAD
-    "particles.vue": "^2.18.1",
-    "tsparticles-engine": "^1.35.1",
-=======
     "particles.vue": "^2.18.2",
-    "tsparticles": "^1.35.2",
->>>>>>> 622ce709
+    "tsparticles-engine": "^1.35.2",
     "vue": "^2.6.14",
     "vue-class-component": "^7.2.6",
     "vue-property-decorator": "^9.1.2"
