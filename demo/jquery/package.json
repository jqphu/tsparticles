{
  "name": "jquery-particles-demo",
  "private": true,
  "version": "1.3.10",
  "description": "> TODO: description",
  "author": "Matteo Bruni <ar3s@icloud.com>",
  "homepage": "https://github.com/matteobruni/tsparticles#readme",
  "license": "MIT",
  "repository": {
    "type": "git",
    "url": "git+https://github.com/matteobruni/tsparticles.git"
  },
  "scripts": {
    "start": "pnpm run build && node ./app.js",
    "build": "echo nothing"
  },
  "bugs": {
    "url": "https://github.com/matteobruni/tsparticles/issues"
  },
  "dependencies": {
    "jquery": "^3.5.1",
<<<<<<< HEAD
    "jquery-particles": "workspace:^1.18.9",
    "tsparticles": "workspace:^1.18.9",
    "tsparticles-preset-basic": "workspace:^1.3.9"
=======
    "jquery-particles": "^1.18.10",
    "tsparticles": "^1.18.10",
    "tsparticles-preset-basic": "^1.3.10"
>>>>>>> 0eaa231b
  },
  "devDependencies": {
    "@fortawesome/fontawesome-free": "^5.15.1",
    "@typescript-eslint/eslint-plugin": "^4.6.0",
    "@typescript-eslint/parser": "^4.6.0",
    "babel-preset-env": "^1.7.0",
    "eslint": "^7.12.1",
    "eslint-config-prettier": "^6.15.0",
    "express": "^4.17.1",
    "helmet": "^4.1.1",
    "jsoneditor": "^9.1.1",
    "prettier": "^2.1.2",
    "pug": "^3.0.0",
    "stylus": "^0.54.8",
    "three": "^0.122.0"
  }
}<|MERGE_RESOLUTION|>--- conflicted
+++ resolved
@@ -19,15 +19,9 @@
   },
   "dependencies": {
     "jquery": "^3.5.1",
-<<<<<<< HEAD
-    "jquery-particles": "workspace:^1.18.9",
-    "tsparticles": "workspace:^1.18.9",
-    "tsparticles-preset-basic": "workspace:^1.3.9"
-=======
-    "jquery-particles": "^1.18.10",
-    "tsparticles": "^1.18.10",
-    "tsparticles-preset-basic": "^1.3.10"
->>>>>>> 0eaa231b
+    "jquery-particles": "workspace:^1.18.10",
+    "tsparticles": "workspace:^1.18.10",
+    "tsparticles-preset-basic": "workspace:^1.3.10"
   },
   "devDependencies": {
     "@fortawesome/fontawesome-free": "^5.15.1",
