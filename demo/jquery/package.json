--- conflicted
+++ resolved
@@ -21,15 +21,9 @@
   },
   "dependencies": {
     "jquery": "^3.6.0",
-<<<<<<< HEAD
-    "jquery-particles": "^1.35.2",
-    "tsparticles-engine": "^1.35.2",
-    "tsparticles-preset-links": "^1.20.2"
-=======
     "jquery-particles": "^1.35.3",
-    "tsparticles": "^1.35.3",
+    "tsparticles-engine": "^1.35.3",
     "tsparticles-preset-links": "^1.20.3"
->>>>>>> 7c37efa4
   },
   "devDependencies": {
     "@fortawesome/fontawesome-free": "^5.15.4",
