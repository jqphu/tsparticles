--- conflicted
+++ resolved
@@ -8,14 +8,9 @@
   },
   "dependencies": {
     "core-js": "^3.16.1",
-<<<<<<< HEAD
-    "particles.vue3": "^1.18.2",
-    "tsparticles-engine": "^1.35.2",
-    "tsparticles": "^1.35.2",
-=======
     "particles.vue3": "^1.18.3",
+    "tsparticles-engine": "^1.35.3",
     "tsparticles": "^1.35.3",
->>>>>>> 7c37efa4
     "vue": "^3.2.2",
     "vue-class-component": "^8.0.0-rc.1"
   },
