--- conflicted
+++ resolved
@@ -8,13 +8,8 @@
   },
   "dependencies": {
     "core-js": "^3.6.5",
-<<<<<<< HEAD
-    "particles.vue3": "workspace:^1.1.10",
-    "tsparticles": "workspace:^1.18.10",
-=======
-    "particles.vue3": "^1.1.11",
-    "tsparticles": "^1.18.11",
->>>>>>> a1ace8a4
+    "particles.vue3": "workspace:^1.1.11",
+    "tsparticles": "workspace:^1.18.11",
     "vue": "^3.0.2",
     "vue-class-component": "^8.0.0-beta.4"
   },
