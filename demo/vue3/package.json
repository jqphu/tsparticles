{
  "name": "particles.vue3-demo",
  "version": "2.0.0-beta.2",
  "private": true,
  "scripts": {
    "serve": "vue-cli-service serve",
    "build": "vue-cli-service build"
  },
  "dependencies": {
    "@highlightjs/vue-plugin": "^2.1.0",
    "core-js": "^3.16.1",
<<<<<<< HEAD
    "particles.vue3": "^2.0.0-beta.1",
    "tsparticles": "^2.0.0-beta.2",
    "tsparticles-engine": "^2.0.0-beta.1",
=======
    "highlight.js": "^11.2.0",
    "particles.vue3": "^1.19.0",
    "stringify-object": "^4.0.0",
    "tsparticles": "^1.36.0",
>>>>>>> 69156ca7
    "vue": "^3.2.2",
    "vue-class-component": "^8.0.0-rc.1"
  },
  "devDependencies": {
    "@types/stringify-object": "^4.0.0",
    "@vue/cli-plugin-babel": "~5.0.0-beta.3",
    "@vue/cli-plugin-typescript": "~5.0.0-beta.3",
    "@vue/cli-service": "~5.0.0-beta.3",
    "@vue/compiler-sfc": "^3.2.2",
    "typescript": "~4.4.2"
  }
}<|MERGE_RESOLUTION|>--- conflicted
+++ resolved
@@ -9,16 +9,11 @@
   "dependencies": {
     "@highlightjs/vue-plugin": "^2.1.0",
     "core-js": "^3.16.1",
-<<<<<<< HEAD
+    "highlight.js": "^11.2.0",
+    "stringify-object": "^4.0.0",
     "particles.vue3": "^2.0.0-beta.1",
     "tsparticles": "^2.0.0-beta.2",
     "tsparticles-engine": "^2.0.0-beta.1",
-=======
-    "highlight.js": "^11.2.0",
-    "particles.vue3": "^1.19.0",
-    "stringify-object": "^4.0.0",
-    "tsparticles": "^1.36.0",
->>>>>>> 69156ca7
     "vue": "^3.2.2",
     "vue-class-component": "^8.0.0-rc.1"
   },
