--- conflicted
+++ resolved
@@ -31,12 +31,7 @@
     "@riotjs/hot-reload": "^6.0.0",
     "path": "^0.12.7",
     "riot": "^6.0.3",
-<<<<<<< HEAD
-    "riot-particles": "^1.9.0",
-    "tsparticles-engine": "^1.35.0"
-=======
     "riot-particles": "^1.9.1",
-    "tsparticles": "^1.35.1"
->>>>>>> 78ddbf3a
+    "tsparticles-engine": "^1.35.1"
   }
 }