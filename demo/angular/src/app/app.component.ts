--- conflicted
+++ resolved
@@ -8,90 +8,4 @@
 })
 export class AppComponent {
     title = 'angular';
-<<<<<<< HEAD
-=======
-    options = {
-        background: {
-            color: {
-                value: '#0d47a1'
-            }
-        },
-        fpsLimit: 60,
-        interactivity: {
-            detectsOn: 'window',
-            events: {
-                onClick: {
-                    enable: true,
-                    mode: 'push'
-                },
-                onHover: {
-                    enable: true,
-                    mode: 'repulse'
-                },
-                resize: true
-            },
-            modes: {
-                bubble: {
-                    distance: 400,
-                    duration: 2,
-                    opacity: 0.8,
-                    size: 40,
-                    speed: 3
-                },
-                push: {
-                    quantity: 4
-                },
-                repulse: {
-                    distance: 200,
-                    duration: 0.4
-                }
-            }
-        },
-        particles: {
-            color: {
-                value: '#ffffff'
-            },
-            links: {
-                color: '#ffffff',
-                distance: 150,
-                enable: true,
-                opacity: 0.5,
-                width: 1
-            },
-            collisions: {
-                enable: true
-            },
-            move: {
-                direction: 'none',
-                enable: true,
-                outMode: 'bounce',
-                random: false,
-                speed: 6,
-                straight: false
-            },
-            number: {
-                density: {
-                    enable: true,
-                    value_area: 800
-                },
-                value: 80
-            },
-            opacity: {
-                value: 0.5
-            },
-            shape: {
-                type: 'circle'
-            },
-            size: {
-                random: true,
-                value: 5
-            }
-        },
-        detectRetina: true
-    };
-
-    public particlesLoaded(container: Container): void {
-        console.log(container);
-    }
->>>>>>> 1cadb2e5
 }