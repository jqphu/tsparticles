{
  "name": "ng-particles-demo",
  "version": "1.2.6",
  "scripts": {
    "ng": "ng",
    "start": "ng serve",
    "build": "ng build",
    "test": "ng test",
    "lint": "ng lint",
    "e2e": "ng e2e"
  },
  "private": true,
  "repository": {
    "type": "git",
    "url": "git+https://github.com/matteobruni/tsparticles.git"
  },
  "dependencies": {
    "@angular/animations": "~10.0.5",
    "@angular/common": "~10.0.4",
    "@angular/compiler": "~10.0.7",
    "@angular/core": "~10.0.5",
    "@angular/forms": "~10.0.7",
    "@angular/platform-browser": "~10.0.7",
    "@angular/platform-browser-dynamic": "~10.0.5",
    "@angular/router": "~10.0.4",
<<<<<<< HEAD
    "ng-particles": "^2.0.5",
    "rxjs": "~6.6.2",
=======
    "ng-particles": "^2.0.6",
    "rxjs": "~6.6.0",
>>>>>>> 24c23c66
    "tslib": "^2.0.0",
    "tsparticles": "^1.17.6",
    "zone.js": "^0.10.3"
  },
  "bugs": {
    "url": "https://github.com/matteobruni/tsparticles/issues"
  },
  "devDependencies": {
    "@angular-devkit/build-angular": "~0.1000.4",
    "@angular/cli": "~10.0.4",
    "@angular/compiler-cli": "~10.0.6",
    "@types/node": "^14.0.26",
    "@typescript-eslint/eslint-plugin": "^3.7.0",
    "@typescript-eslint/parser": "^3.6.1",
    "codelyzer": "^6.0.0",
    "eslint": "^7.5.0",
    "eslint-config-prettier": "^6.11.0",
    "prettier": "^2.0.5",
    "protractor": "~7.0.0",
    "ts-node": "~8.10.2",
    "tslint": "~6.1.2",
    "typescript": "~3.9.7"
  }
}<|MERGE_RESOLUTION|>--- conflicted
+++ resolved
@@ -23,13 +23,8 @@
     "@angular/platform-browser": "~10.0.7",
     "@angular/platform-browser-dynamic": "~10.0.5",
     "@angular/router": "~10.0.4",
-<<<<<<< HEAD
-    "ng-particles": "^2.0.5",
+    "ng-particles": "^2.0.6",
     "rxjs": "~6.6.2",
-=======
-    "ng-particles": "^2.0.6",
-    "rxjs": "~6.6.0",
->>>>>>> 24c23c66
     "tslib": "^2.0.0",
     "tsparticles": "^1.17.6",
     "zone.js": "^0.10.3"
