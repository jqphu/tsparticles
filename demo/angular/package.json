--- conflicted
+++ resolved
@@ -15,15 +15,9 @@
     "url": "git+https://github.com/matteobruni/tsparticles.git"
   },
   "dependencies": {
-<<<<<<< HEAD
     "@angular/animations": "~10.0.8",
-    "@angular/common": "~10.0.4",
-    "@angular/compiler": "~10.0.7",
-=======
-    "@angular/animations": "~10.0.5",
     "@angular/common": "~10.0.8",
     "@angular/compiler": "~10.0.8",
->>>>>>> c9a46fb8
     "@angular/core": "~10.0.5",
     "@angular/forms": "~10.0.7",
     "@angular/platform-browser": "~10.0.7",
