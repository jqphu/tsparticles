{
  "name": "ng-particles-demo",
  "version": "1.2.0-alpha.6",
  "scripts": {
    "ng": "ng",
    "start": "ng serve",
    "build": "ng build",
    "test": "ng test",
    "lint": "ng lint",
    "e2e": "ng e2e"
  },
  "private": true,
  "repository": {
    "type": "git",
    "url": "git+https://github.com/matteobruni/tsparticles.git"
  },
  "dependencies": {
    "@angular/animations": "~10.0.0",
    "@angular/common": "~10.0.0",
    "@angular/compiler": "~9.1.9",
    "@angular/core": "~9.1.9",
    "@angular/forms": "~10.0.0",
    "@angular/platform-browser": "~9.1.9",
    "@angular/platform-browser-dynamic": "~10.0.0",
    "@angular/router": "~9.1.9",
    "ng-particles": "^1.17.0-alpha.6",
    "rxjs": "~6.5.4",
    "tslib": "^1.10.0",
    "tsparticles": "^1.17.0-alpha.6",
    "zone.js": "~0.10.2"
  },
  "bugs": {
    "url": "https://github.com/matteobruni/tsparticles/issues"
  },
  "devDependencies": {
<<<<<<< HEAD
    "@angular-devkit/build-angular": "~0.901.6",
    "@angular/cli": "~10.0.0",
=======
    "@angular-devkit/build-angular": "~0.1000.0",
    "@angular/cli": "~9.1.6",
>>>>>>> 6d0dde9c
    "@angular/compiler-cli": "~9.1.9",
    "@types/node": "^14.0.14",
    "@typescript-eslint/eslint-plugin": "^3.3.0",
    "@typescript-eslint/parser": "^3.3.0",
    "codelyzer": "^5.1.2",
    "eslint": "^7.2.0",
    "eslint-config-prettier": "^6.11.0",
    "prettier": "^2.0.5",
    "protractor": "~7.0.0",
    "ts-node": "~8.3.0",
    "tslint": "~6.1.0",
    "typescript": "~3.8.3"
  }
}<|MERGE_RESOLUTION|>--- conflicted
+++ resolved
@@ -33,13 +33,8 @@
     "url": "https://github.com/matteobruni/tsparticles/issues"
   },
   "devDependencies": {
-<<<<<<< HEAD
-    "@angular-devkit/build-angular": "~0.901.6",
+    "@angular-devkit/build-angular": "~0.1000.0",
     "@angular/cli": "~10.0.0",
-=======
-    "@angular-devkit/build-angular": "~0.1000.0",
-    "@angular/cli": "~9.1.6",
->>>>>>> 6d0dde9c
     "@angular/compiler-cli": "~9.1.9",
     "@types/node": "^14.0.14",
     "@typescript-eslint/eslint-plugin": "^3.3.0",
