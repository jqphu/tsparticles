--- conflicted
+++ resolved
@@ -1,10 +1,6 @@
 {
   "name": "ng-particles-demo",
-<<<<<<< HEAD
   "version": "2.0.0-alpha.7",
-=======
-  "version": "1.13.0",
->>>>>>> 8d6b6253
   "scripts": {
     "ng": "ng",
     "start": "ng serve",
@@ -22,7 +18,6 @@
     "url": "https://github.com/matteobruni/tsparticles/issues"
   },
   "dependencies": {
-<<<<<<< HEAD
     "@angular/animations": "~12.0.0",
     "@angular/common": "~12.0.0",
     "@angular/compiler": "~12.0.0",
@@ -37,20 +32,6 @@
     "tsparticles": "^2.0.0-alpha.7",
     "tsparticles-engine": "^2.0.0-alpha.7",
     "tsparticles-slim": "^2.0.0-alpha.7",
-=======
-    "@angular/animations": "~12.0.4",
-    "@angular/common": "~12.0.4",
-    "@angular/compiler": "~12.0.4",
-    "@angular/core": "~12.0.4",
-    "@angular/forms": "~12.0.4",
-    "@angular/platform-browser": "~12.0.4",
-    "@angular/platform-browser-dynamic": "~12.0.4",
-    "@angular/router": "~12.0.4",
-    "ng-particles": "^2.11.0",
-    "rxjs": "~7.1.0",
-    "tslib": "^2.2.0",
-    "tsparticles": "^1.28.0",
->>>>>>> 8d6b6253
     "zone.js": "^0.11.4"
   },
   "devDependencies": {
