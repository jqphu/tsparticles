--- conflicted
+++ resolved
@@ -1,10 +1,6 @@
 {
   "name": "ng-particles-demo",
-<<<<<<< HEAD
   "version": "2.0.0-alpha.3",
-=======
-  "version": "1.4.3",
->>>>>>> 31ced50b
   "scripts": {
     "ng": "ng",
     "start": "ng serve",
@@ -19,7 +15,6 @@
     "url": "git+https://github.com/matteobruni/tsparticles.git"
   },
   "dependencies": {
-<<<<<<< HEAD
     "@angular/animations": "~11.2.3",
     "@angular/common": "~11.2.3",
     "@angular/compiler": "~11.2.3",
@@ -35,21 +30,6 @@
     "tsparticles-core": "^2.0.0-alpha.3",
     "tsparticles-slim": "^2.0.0-alpha.3",
     "zone.js": "^0.11.4"
-=======
-    "@angular/animations": "~10.2.0",
-    "@angular/common": "~10.2.0",
-    "@angular/compiler": "~10.2.0",
-    "@angular/core": "~10.2.0",
-    "@angular/forms": "~10.2.0",
-    "@angular/platform-browser": "~10.2.0",
-    "@angular/platform-browser-dynamic": "~10.2.0",
-    "@angular/router": "~10.2.0",
-    "ng-particles": "^2.2.3",
-    "rxjs": "~6.6.3",
-    "tslib": "^2.0.3",
-    "tsparticles": "^1.19.3",
-    "zone.js": "^0.11.2"
->>>>>>> 31ced50b
   },
   "bugs": {
     "url": "https://github.com/matteobruni/tsparticles/issues"
@@ -68,6 +48,6 @@
     "protractor": "~7.0.0",
     "ts-node": "~9.1.1",
     "tslint": "~6.1.3",
-    "typescript": "~4.1.5"
+    "typescript": "~4.2.3"
   }
 }