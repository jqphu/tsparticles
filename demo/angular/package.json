--- conflicted
+++ resolved
@@ -34,13 +34,8 @@
   },
   "devDependencies": {
     "@angular-devkit/build-angular": "~0.1000.3",
-<<<<<<< HEAD
     "@angular/cli": "~10.0.4",
-    "@angular/compiler-cli": "~10.0.4",
-=======
-    "@angular/cli": "~10.0.3",
     "@angular/compiler-cli": "~10.0.6",
->>>>>>> 152b9419
     "@types/node": "^14.0.26",
     "@typescript-eslint/eslint-plugin": "^3.7.0",
     "@typescript-eslint/parser": "^3.6.1",
