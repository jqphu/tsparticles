{
	"name": "inferno-particles-demo",
<<<<<<< HEAD
	"version": "1.0.1",
=======
	"version": "1.0.2",
>>>>>>> 98e14305
	"private": true,
	"description": "> TODO: description",
	"main": "index.js",
	"scripts": {
		"build": "webpack -p",
		"check": "tsc",
		"start": "webpack-dev-server --inline"
	},
	"keywords": [
		"inferno",
		"typescript"
	],
	"author": "Matteo Bruni <ar3s@icloud.com>",
	"license": "MIT",
	"dependencies": {
		"inferno": "^7.4.2",
		"inferno-particles": "^1.0.2",
		"tsparticles": "^1.17.3"
	},
	"devDependencies": {
		"@babel/core": "^7.10.5",
		"@babel/plugin-proposal-class-properties": "7.10.4",
		"@babel/preset-env": "7.10.4",
		"@babel/preset-typescript": "^7.10.4",
		"babel-loader": "^8.1.0",
		"babel-plugin-inferno": "^6.1.1",
		"clean-webpack-plugin": "^3.0.0",
		"css-loader": "^3.6.0",
		"html-webpack-plugin": "^4.3.0",
		"node-sass": "^4.14.1",
		"sass-loader": "^9.0.2",
		"source-map-loader": "^1.0.1",
		"style-loader": "^1.2.1",
		"typescript": "^3.9.7",
		"webpack": "4.43.0",
		"webpack-cli": "^3.3.12",
		"webpack-dev-server": "3.11.0"
	}
}<|MERGE_RESOLUTION|>--- conflicted
+++ resolved
@@ -1,10 +1,6 @@
 {
 	"name": "inferno-particles-demo",
-<<<<<<< HEAD
-	"version": "1.0.1",
-=======
 	"version": "1.0.2",
->>>>>>> 98e14305
 	"private": true,
 	"description": "> TODO: description",
 	"main": "index.js",
