{
	"name": "inferno-particles-demo",
<<<<<<< HEAD
	"version": "1.0.0",
	"private": true,
=======
	"version": "1.0.1",
>>>>>>> 8509f728
	"description": "> TODO: description",
	"main": "index.js",
	"scripts": {
		"build": "webpack -p",
		"check": "tsc",
		"start": "webpack-dev-server --inline"
	},
	"keywords": [
		"inferno",
		"typescript"
	],
	"author": "Matteo Bruni <ar3s@icloud.com>",
	"license": "MIT",
	"dependencies": {
		"inferno": "^7.4.2",
		"inferno-particles": "^1.0.1",
		"tsparticles": "^1.17.2"
	},
	"devDependencies": {
		"@babel/core": "^7.10.5",
		"@babel/plugin-proposal-class-properties": "7.10.4",
		"@babel/preset-env": "7.10.4",
		"@babel/preset-typescript": "^7.10.4",
		"babel-loader": "^8.1.0",
		"babel-plugin-inferno": "^6.1.1",
		"clean-webpack-plugin": "^3.0.0",
		"css-loader": "^3.6.0",
		"html-webpack-plugin": "^4.3.0",
		"node-sass": "^4.14.1",
		"sass-loader": "^9.0.2",
		"source-map-loader": "^1.0.1",
		"style-loader": "^1.2.1",
		"typescript": "^3.9.7",
		"webpack": "4.43.0",
		"webpack-cli": "^3.3.12",
		"webpack-dev-server": "3.11.0"
	}
}<|MERGE_RESOLUTION|>--- conflicted
+++ resolved
@@ -1,11 +1,7 @@
 {
 	"name": "inferno-particles-demo",
-<<<<<<< HEAD
-	"version": "1.0.0",
+	"version": "1.0.1",
 	"private": true,
-=======
-	"version": "1.0.1",
->>>>>>> 8509f728
 	"description": "> TODO: description",
 	"main": "index.js",
 	"scripts": {
