{
	"name": "inferno-particles-demo",
	"version": "1.1.8",
	"private": true,
	"description": "> TODO: description",
	"main": "index.js",
	"scripts": {
		"build": "webpack --mode production",
		"check": "tsc",
		"start": "webpack serve --config webpack.config.js --mode development --watch"
	},
	"keywords": [
		"inferno",
		"typescript"
	],
	"author": "Matteo Bruni <ar3s@icloud.com>",
	"license": "MIT",
	"dependencies": {
<<<<<<< HEAD
		"inferno": "^7.4.6",
		"inferno-particles": "workspace:^1.1.7",
		"tsparticles": "workspace:^1.18.7"
=======
		"inferno": "^7.4.5",
		"inferno-particles": "^1.1.8",
		"tsparticles": "^1.18.8"
>>>>>>> 671ea544
	},
	"devDependencies": {
		"@babel/core": "^7.12.3",
		"@babel/plugin-proposal-class-properties": "^7.12.1",
		"@babel/preset-env": "^7.12.1",
		"@babel/preset-typescript": "^7.12.1",
		"babel-loader": "^8.1.0",
		"babel-plugin-inferno": "^6.1.1",
		"clean-webpack-plugin": "^3.0.0",
		"css-loader": "^5.0.0",
		"html-webpack-plugin": "^4.5.0",
		"node-sass": "^4.14.1",
		"sass-loader": "^10.0.4",
		"source-map-loader": "^1.1.2",
		"style-loader": "^2.0.0",
		"typescript": "^4.0.5",
		"webpack": "^5.3.0",
		"webpack-cli": "^4.1.0"
	}
}<|MERGE_RESOLUTION|>--- conflicted
+++ resolved
@@ -16,15 +16,9 @@
 	"author": "Matteo Bruni <ar3s@icloud.com>",
 	"license": "MIT",
 	"dependencies": {
-<<<<<<< HEAD
 		"inferno": "^7.4.6",
-		"inferno-particles": "workspace:^1.1.7",
-		"tsparticles": "workspace:^1.18.7"
-=======
-		"inferno": "^7.4.5",
-		"inferno-particles": "^1.1.8",
-		"tsparticles": "^1.18.8"
->>>>>>> 671ea544
+		"inferno-particles": "workspace:^1.1.8",
+		"tsparticles": "workspace:^1.18.8"
 	},
 	"devDependencies": {
 		"@babel/core": "^7.12.3",
