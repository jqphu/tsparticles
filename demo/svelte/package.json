{
  "name": "svelte-demo",
<<<<<<< HEAD
  "version": "2.0.0-alpha.3",
=======
  "version": "1.2.3",
>>>>>>> 31ced50b
  "private": true,
  "scripts": {
    "build": "rollup -c",
    "dev": "rollup -c -w",
    "start": "sirv public",
    "validate": "svelte-check"
  },
  "license": "MIT",
  "devDependencies": {
    "@rollup/plugin-commonjs": "^17.0.0",
    "@rollup/plugin-node-resolve": "^11.0.0",
    "@rollup/plugin-typescript": "^8.0.0",
    "@tsconfig/svelte": "^1.0.10",
    "rollup": "^2.34.2",
    "rollup-plugin-livereload": "^2.0.0",
    "rollup-plugin-svelte": "^7.0.0",
    "rollup-plugin-terser": "^7.0.2",
<<<<<<< HEAD
    "svelte": "^3.31.0",
    "svelte-check": "^1.1.20",
    "svelte-preprocess": "^4.6.1",
    "tslib": "^2.0.3",
    "typescript": "^4.1.5"
  },
  "dependencies": {
    "sirv-cli": "^1.0.8",
    "svelte-particles": "^2.0.0-alpha.3"
=======
    "svelte": "^3.29.0",
    "svelte-check": "^1.0.55",
    "svelte-preprocess": "^4.3.2",
    "tslib": "^2.0.2",
    "typescript": "^4.2.3"
  },
  "dependencies": {
    "sirv-cli": "^1.0.6",
    "svelte-particles": "^1.2.3"
>>>>>>> 31ced50b
  }
}<|MERGE_RESOLUTION|>--- conflicted
+++ resolved
@@ -1,10 +1,6 @@
 {
   "name": "svelte-demo",
-<<<<<<< HEAD
   "version": "2.0.0-alpha.3",
-=======
-  "version": "1.2.3",
->>>>>>> 31ced50b
   "private": true,
   "scripts": {
     "build": "rollup -c",
@@ -22,26 +18,14 @@
     "rollup-plugin-livereload": "^2.0.0",
     "rollup-plugin-svelte": "^7.0.0",
     "rollup-plugin-terser": "^7.0.2",
-<<<<<<< HEAD
     "svelte": "^3.31.0",
     "svelte-check": "^1.1.20",
     "svelte-preprocess": "^4.6.1",
     "tslib": "^2.0.3",
-    "typescript": "^4.1.5"
+    "typescript": "^4.2.3"
   },
   "dependencies": {
     "sirv-cli": "^1.0.8",
     "svelte-particles": "^2.0.0-alpha.3"
-=======
-    "svelte": "^3.29.0",
-    "svelte-check": "^1.0.55",
-    "svelte-preprocess": "^4.3.2",
-    "tslib": "^2.0.2",
-    "typescript": "^4.2.3"
-  },
-  "dependencies": {
-    "sirv-cli": "^1.0.6",
-    "svelte-particles": "^1.2.3"
->>>>>>> 31ced50b
   }
 }