--- conflicted
+++ resolved
@@ -10,25 +10,6 @@
   },
   "license": "MIT",
   "devDependencies": {
-<<<<<<< HEAD
-    "@rollup/plugin-commonjs": "^18.0.0",
-    "@rollup/plugin-node-resolve": "^11.2.1",
-    "@rollup/plugin-typescript": "^8.2.1",
-    "@tsconfig/svelte": "^1.0.10",
-    "rollup": "^2.44.0",
-    "rollup-plugin-livereload": "^2.0.0",
-    "rollup-plugin-svelte": "^7.1.0",
-    "rollup-plugin-terser": "^7.0.2",
-    "svelte": "^3.37.0",
-    "svelte-check": "^1.4.0",
-    "svelte-preprocess": "^4.7.0",
-    "tslib": "^2.2.0",
-    "typescript": "^4.2.3"
-  },
-  "dependencies": {
-    "sirv-cli": "^1.0.11",
-    "svelte-particles": "^2.0.0-alpha.7"
-=======
     "@rollup/plugin-commonjs": "^19.0.0",
     "@rollup/plugin-node-resolve": "^13.0.0",
     "@rollup/plugin-typescript": "^8.2.1",
@@ -45,7 +26,6 @@
   },
   "dependencies": {
     "sirv-cli": "^1.0.11",
-    "svelte-particles": "^1.10.0"
->>>>>>> 625eeffa
+    "svelte-particles": "^2.0.0-alpha.7"
   }
 }