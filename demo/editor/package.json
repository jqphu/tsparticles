{
  "name": "editor-demo",
  "private": true,
  "version": "1.20.1",
  "description": "> TODO: description",
  "author": "Matteo Bruni <ar3s@icloud.com>",
  "homepage": "https://github.com/matteobruni/tsparticles#readme",
  "license": "MIT",
  "repository": {
    "type": "git",
    "url": "git+https://github.com/matteobruni/tsparticles.git"
  },
  "scripts": {
    "start": "yarn build && node ./app.js",
    "build": "yarn build:style && yarn build:index",
    "build:index": "npx pug ./views/index.pug",
    "build:style": "npx stylus ./public/stylesheets/main.styl"
  },
  "bugs": {
    "url": "https://github.com/matteobruni/tsparticles/issues"
  },
  "devDependencies": {
    "@typescript-eslint/eslint-plugin": "^4.29.1",
    "@typescript-eslint/parser": "^4.29.1",
    "eslint": "^7.32.0",
    "eslint-config-prettier": "^8.3.0",
    "express": "^4.17.1",
    "express-rate-limit": "^5.3.0",
    "helmet": "^4.6.0",
    "object-gui": "^1.1.1",
    "prettier": "^2.3.2",
    "pug": "^3.0.2",
    "pug-cli": "^1.0.0-alpha6",
    "stylus": "^0.55.0",
<<<<<<< HEAD
    "tsparticles-engine": "^1.35.0",
    "tsparticles-editor": "^1.35.0"
=======
    "tsparticles": "^1.35.1",
    "tsparticles-editor": "^1.35.1"
>>>>>>> 78ddbf3a
  }
}<|MERGE_RESOLUTION|>--- conflicted
+++ resolved
@@ -32,12 +32,7 @@
     "pug": "^3.0.2",
     "pug-cli": "^1.0.0-alpha6",
     "stylus": "^0.55.0",
-<<<<<<< HEAD
-    "tsparticles-engine": "^1.35.0",
-    "tsparticles-editor": "^1.35.0"
-=======
-    "tsparticles": "^1.35.1",
+    "tsparticles-engine": "^1.35.1",
     "tsparticles-editor": "^1.35.1"
->>>>>>> 78ddbf3a
   }
 }