{
  "name": "editor-demo",
  "private": true,
  "version": "1.19.1",
  "description": "> TODO: description",
  "author": "Matteo Bruni <ar3s@icloud.com>",
  "homepage": "https://github.com/matteobruni/tsparticles#readme",
  "license": "MIT",
  "repository": {
    "type": "git",
    "url": "git+https://github.com/matteobruni/tsparticles.git"
  },
  "scripts": {
    "start": "yarn build && node ./app.js",
    "build": "yarn build:style && yarn build:index",
    "build:index": "npx pug ./views/index.pug",
    "build:style": "npx stylus ./public/stylesheets/main.styl"
  },
  "bugs": {
    "url": "https://github.com/matteobruni/tsparticles/issues"
  },
  "devDependencies": {
    "@typescript-eslint/eslint-plugin": "^4.29.1",
    "@typescript-eslint/parser": "^4.29.1",
    "eslint": "^7.32.0",
    "eslint-config-prettier": "^8.3.0",
    "express": "^4.17.1",
    "express-rate-limit": "^5.3.0",
    "helmet": "^4.6.0",
    "object-gui": "^1.1.1",
    "prettier": "^2.3.2",
    "pug": "^3.0.2",
    "pug-cli": "^1.0.0-alpha6",
<<<<<<< HEAD
    "stylus": "^0.55.0",
    "tsparticles": "^1.34.0",
    "tsparticles-editor": "^1.34.0"
=======
    "stylus": "^0.54.8",
    "tsparticles": "^1.34.1",
    "tsparticles-editor": "^1.34.1"
>>>>>>> 6dc677c6
  }
}<|MERGE_RESOLUTION|>--- conflicted
+++ resolved
@@ -31,14 +31,8 @@
     "prettier": "^2.3.2",
     "pug": "^3.0.2",
     "pug-cli": "^1.0.0-alpha6",
-<<<<<<< HEAD
     "stylus": "^0.55.0",
-    "tsparticles": "^1.34.0",
-    "tsparticles-editor": "^1.34.0"
-=======
-    "stylus": "^0.54.8",
     "tsparticles": "^1.34.1",
     "tsparticles-editor": "^1.34.1"
->>>>>>> 6dc677c6
   }
 }