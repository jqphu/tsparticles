--- conflicted
+++ resolved
@@ -35,12 +35,7 @@
   "dependencies": {
     "react": "^17.0.2",
     "react-dom": "^17.0.2",
-<<<<<<< HEAD
-    "react-tsparticles": "^1.35.0",
-    "tsparticles-engine": "^1.35.0"
-=======
     "react-tsparticles": "^1.35.1",
-    "tsparticles": "^1.35.1"
->>>>>>> 78ddbf3a
+    "tsparticles-engine": "^1.35.1"
   }
 }