{
  "name": "tsparticles-path-curves",
  "version": "1.35.2",
  "description": "tsParticles curves path",
  "homepage": "https://particles.js.org/",
  "repository": {
    "type": "git",
    "url": "git+https://github.com/matteobruni/tsparticles.git",
    "directory": "paths/curves"
  },
  "keywords": [
    "tsparticles",
    "particles",
    "particle",
    "canvas",
    "jsparticles",
    "xparticles",
    "particles-js",
    "particles.js",
    "particles-ts",
    "particles.ts",
    "typescript",
    "javascript",
    "animation",
    "web",
    "html5",
    "web-design",
    "webdesign",
    "css",
    "html",
    "css3",
    "animated",
    "background",
    "tsparticles-preset"
  ],
  "publishConfig": {
    "directory": "dist"
  },
  "author": "Matteo Bruni",
  "license": "MIT",
  "bugs": {
    "url": "https://github.com/matteobruni/tsparticles/issues"
  },
  "main": "index.js",
  "jsdelivr": "tsparticles.path.curves.min.js",
  "unpkg": "tsparticles.path.curves.min.js",
  "browser": "index.js",
  "module": "index.js",
  "types": "index.d.ts",
  "dependencies": {
<<<<<<< HEAD
    "tsparticles-engine": "^1.35.1"
=======
    "tsparticles": "^1.35.2"
>>>>>>> 622ce709
  }
}<|MERGE_RESOLUTION|>--- conflicted
+++ resolved
@@ -48,10 +48,6 @@
   "module": "index.js",
   "types": "index.d.ts",
   "dependencies": {
-<<<<<<< HEAD
-    "tsparticles-engine": "^1.35.1"
-=======
-    "tsparticles": "^1.35.2"
->>>>>>> 622ce709
+    "tsparticles-engine": "^1.35.2"
   }
 }