{
  "name": "tsparticles-path-polygon",
<<<<<<< HEAD
  "version": "2.0.0-beta.2",
=======
  "version": "1.37.1",
>>>>>>> e84de8f6
  "description": "tsParticles polygon path",
  "homepage": "https://particles.js.org/",
  "scripts": {
    "prettify:src": "prettier --write ./src",
    "prettify:readme": "prettier --write ./README.md",
    "lint": "eslint src --ext .js,.jsx,.ts,.tsx --fix",
    "compile": "tsc",
    "bundle": "webpack --mode production",
    "distfiles": "node ./scripts/distfiles.js",
    "build": "yarn clear:dist && yarn prettify:src && yarn compile && yarn lint && yarn bundle && yarn prettify:readme && yarn distfiles",
    "clear:dist": "rimraf -f ./dist",
    "version": "yarn distfiles && git add package.dist.json",
    "prepack": "yarn build"
  },
  "repository": {
    "type": "git",
    "url": "git+https://github.com/matteobruni/tsparticles.git",
    "directory": "path/polygon"
  },
  "keywords": [
    "tsparticles",
    "particles",
    "particle",
    "canvas",
    "jsparticles",
    "xparticles",
    "particles-js",
    "particles.js",
    "particles-ts",
    "particles.ts",
    "typescript",
    "javascript",
    "animation",
    "web",
    "html5",
    "web-design",
    "webdesign",
    "css",
    "html",
    "css3",
    "animated",
    "background",
    "tsparticles-preset"
  ],
  "publishConfig": {
    "directory": "dist"
  },
  "author": "Matteo Bruni",
  "license": "MIT",
  "bugs": {
    "url": "https://github.com/matteobruni/tsparticles/issues"
  },
  "devDependencies": {
<<<<<<< HEAD
    "@babel/core": "^7.15.5",
    "@types/webpack-env": "^1.16.2",
    "@typescript-eslint/eslint-plugin": "^5.0.0",
    "@typescript-eslint/parser": "^5.0.0",
    "babel-loader": "^8.2.2",
    "copyfiles": "^2.4.1",
    "downlevel-dts": "^0.7.0",
    "eslint": "^8.0.0",
    "eslint-config-prettier": "^8.3.0",
    "prettier": "^2.4.1",
    "rimraf": "^3.0.2",
    "typescript": "^4.4.3",
    "webpack": "^5.53.0",
    "webpack-cli": "^4.8.0",
    "webpack-tsparticles-plugin": "^1.0.0-beta.0"
  },
  "dependencies": {
    "tsparticles-engine": "^2.0.0-beta.1"
=======
    "@babel/core": "7.15.5",
    "@types/webpack-env": "1.16.2",
    "@typescript-eslint/eslint-plugin": "4.31.1",
    "@typescript-eslint/parser": "4.31.1",
    "babel-loader": "8.2.2",
    "browserslist": "^4.17.5",
    "copyfiles": "2.4.1",
    "downlevel-dts": "0.7.0",
    "eslint": "7.32.0",
    "eslint-config-prettier": "8.3.0",
    "prettier": "2.4.1",
    "rimraf": "3.0.2",
    "terser-webpack-plugin": "5.2.4",
    "typescript": "4.3.5",
    "webpack": "5.53.0",
    "webpack-bundle-analyzer": "4.4.2",
    "webpack-cli": "4.8.0"
  },
  "dependencies": {
    "tsparticles": "^1.37.1"
>>>>>>> e84de8f6
  }
}<|MERGE_RESOLUTION|>--- conflicted
+++ resolved
@@ -1,10 +1,6 @@
 {
   "name": "tsparticles-path-polygon",
-<<<<<<< HEAD
   "version": "2.0.0-beta.2",
-=======
-  "version": "1.37.1",
->>>>>>> e84de8f6
   "description": "tsParticles polygon path",
   "homepage": "https://particles.js.org/",
   "scripts": {
@@ -58,12 +54,12 @@
     "url": "https://github.com/matteobruni/tsparticles/issues"
   },
   "devDependencies": {
-<<<<<<< HEAD
     "@babel/core": "^7.15.5",
     "@types/webpack-env": "^1.16.2",
     "@typescript-eslint/eslint-plugin": "^5.0.0",
     "@typescript-eslint/parser": "^5.0.0",
     "babel-loader": "^8.2.2",
+    "browserslist": "^4.17.5",
     "copyfiles": "^2.4.1",
     "downlevel-dts": "^0.7.0",
     "eslint": "^8.0.0",
@@ -77,27 +73,5 @@
   },
   "dependencies": {
     "tsparticles-engine": "^2.0.0-beta.1"
-=======
-    "@babel/core": "7.15.5",
-    "@types/webpack-env": "1.16.2",
-    "@typescript-eslint/eslint-plugin": "4.31.1",
-    "@typescript-eslint/parser": "4.31.1",
-    "babel-loader": "8.2.2",
-    "browserslist": "^4.17.5",
-    "copyfiles": "2.4.1",
-    "downlevel-dts": "0.7.0",
-    "eslint": "7.32.0",
-    "eslint-config-prettier": "8.3.0",
-    "prettier": "2.4.1",
-    "rimraf": "3.0.2",
-    "terser-webpack-plugin": "5.2.4",
-    "typescript": "4.3.5",
-    "webpack": "5.53.0",
-    "webpack-bundle-analyzer": "4.4.2",
-    "webpack-cli": "4.8.0"
-  },
-  "dependencies": {
-    "tsparticles": "^1.37.1"
->>>>>>> e84de8f6
   }
 }