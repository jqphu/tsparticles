--- conflicted
+++ resolved
@@ -1,10 +1,6 @@
 {
   "name": "tsparticles-website",
-<<<<<<< HEAD
   "version": "2.0.0-alpha.5",
-=======
-  "version": "1.25.0",
->>>>>>> 2cc45067
   "private": true,
   "description": "tsParticles Official Website",
   "main": "index.html",
