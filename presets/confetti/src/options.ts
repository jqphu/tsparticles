<<<<<<< HEAD
import type { ISourceOptions, RecursivePartial } from "tsparticles-engine";
import { InteractivityDetect } from "tsparticles-engine";
import { IConfettiOptions } from "./IConfettiOptions";
=======
import type { ISourceOptions, RecursivePartial } from "tsparticles";
import type { IConfettiOptions } from "./IConfettiOptions";
>>>>>>> acd72d6a
import { ConfettiOptions } from "./ConfettiOptions";

export const loadOptions = (confettiOptions: RecursivePartial<IConfettiOptions>): ISourceOptions => {
    const actualOptions = new ConfettiOptions();

    actualOptions.load(confettiOptions);

    return {
        fullScreen: {
            enable: true,
            zIndex: actualOptions.zIndex,
        },
        fpsLimit: 60,
        particles: {
            number: {
                value: 0,
            },
            color: {
                value: actualOptions.colors,
            },
            shape: {
                type: actualOptions.shapes,
            },
            opacity: {
                value: 1,
                animation: {
                    enable: true,
                    minimumValue: 0,
                    speed: 0.5,
                    startValue: "max",
                    destroy: "min",
                },
            },
            size: {
                value: 5 * actualOptions.scalar,
            },
            links: {
                enable: false,
            },
            life: {
                duration: {
                    sync: true,
                    value: actualOptions.ticks / 60,
                },
                count: 1,
            },
            move: {
                angle: {
                    value: actualOptions.spread,
                    offset: 0,
                },
                drift: {
                    min: -actualOptions.drift,
                    max: actualOptions.drift,
                },
                enable: true,
                gravity: {
                    enable: true,
                    acceleration: actualOptions.gravity * 9.81,
                },
                speed: actualOptions.startVelocity,
                decay: 1 - actualOptions.decay,
                direction: -actualOptions.angle,
                random: true,
                straight: false,
                outModes: {
                    default: "none",
                    bottom: "destroy",
                },
            },
            rotate: {
                value: {
                    min: 0,
                    max: 360,
                },
                direction: "random",
                animation: {
                    enable: true,
                    speed: 60,
                },
            },
            tilt: {
                direction: "random",
                enable: true,
                value: {
                    min: 0,
                    max: 360,
                },
                animation: {
                    enable: true,
                    speed: 60,
                },
            },
            roll: {
                darken: {
                    enable: true,
                    value: 25,
                },
                enable: true,
                speed: {
                    min: 15,
                    max: 25,
                },
            },
            wobble: {
                distance: 30,
                enable: true,
                speed: {
                    min: -15,
                    max: 15,
                },
            },
        },
        detectRetina: true,
        motion: {
            disable: actualOptions.disableForReducedMotion,
        },
        emitters: {
            startCount: actualOptions.count,
            position: actualOptions.position,
            size: {
                width: 0,
                height: 0,
            },
            rate: {
                delay: 0,
                quantity: 0,
            },
            life: {
                duration: 0.1,
                count: 1,
            },
        },
    };
};<|MERGE_RESOLUTION|>--- conflicted
+++ resolved
@@ -1,11 +1,5 @@
-<<<<<<< HEAD
 import type { ISourceOptions, RecursivePartial } from "tsparticles-engine";
-import { InteractivityDetect } from "tsparticles-engine";
-import { IConfettiOptions } from "./IConfettiOptions";
-=======
-import type { ISourceOptions, RecursivePartial } from "tsparticles";
 import type { IConfettiOptions } from "./IConfettiOptions";
->>>>>>> acd72d6a
 import { ConfettiOptions } from "./ConfettiOptions";
 
 export const loadOptions = (confettiOptions: RecursivePartial<IConfettiOptions>): ISourceOptions => {
