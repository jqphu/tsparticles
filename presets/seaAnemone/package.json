--- conflicted
+++ resolved
@@ -71,12 +71,7 @@
     "webpack-tsparticles-plugin": "^1.0.0"
   },
   "dependencies": {
-<<<<<<< HEAD
-    "tsparticles-engine": "^1.35.1",
-    "tsparticles-path-curves": "^1.35.1"
-=======
-    "tsparticles": "^1.35.2",
+    "tsparticles-engine": "^1.35.2",
     "tsparticles-path-curves": "^1.35.2"
->>>>>>> 622ce709
   }
 }