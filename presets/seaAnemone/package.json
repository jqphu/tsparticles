--- conflicted
+++ resolved
@@ -57,23 +57,6 @@
     "url": "https://github.com/matteobruni/tsparticles/issues"
   },
   "devDependencies": {
-<<<<<<< HEAD
-    "@babel/core": "^7.13.16",
-    "@types/webpack-env": "^1.16.0",
-    "@typescript-eslint/eslint-plugin": "^4.22.0",
-    "@typescript-eslint/parser": "^4.22.0",
-    "babel-loader": "^8.2.2",
-    "downlevel-dts": "^0.7.0",
-    "eslint": "^7.24.0",
-    "eslint-config-prettier": "^8.2.0",
-    "prettier": "^2.2.1",
-    "rimraf": "^3.0.2",
-    "terser-webpack-plugin": "^5.1.1",
-    "typescript": "^4.2.4",
-    "webpack": "^5.35.0",
-    "webpack-bundle-analyzer": "^4.4.1",
-    "webpack-cli": "^4.6.0"
-=======
     "@babel/core": "^7.14.2",
     "@types/webpack-env": "^1.16.0",
     "@typescript-eslint/eslint-plugin": "^4.23.0",
@@ -87,7 +70,6 @@
     "webpack": "^5.37.0",
     "webpack-bundle-analyzer": "^4.4.1",
     "webpack-cli": "^4.7.0"
->>>>>>> 625eeffa
   },
   "dependencies": {
     "tsparticles-engine": "^2.0.0-alpha.7",
