[![banner](https://particles.js.org/images/banner2.png)](https://particles.js.org)

# tsParticles Snow Preset

[![jsDelivr](https://data.jsdelivr.com/v1/package/npm/tsparticles-preset-snow/badge)](https://www.jsdelivr.com/package/npm/tsparticles) [![npmjs](https://badge.fury.io/js/tsparticles-preset-snow.svg)](https://www.npmjs.com/package/tsparticles-preset-snow) [![npmjs](https://img.shields.io/npm/dt/tsparticles-preset-snow)](https://www.npmjs.com/package/tsparticles-preset-snow)

[tsParticles](https://github.com/matteobruni/tsparticles) preset creating a snow effect with falling particles.

## Sample

![demo](https://raw.githubusercontent.com/matteobruni/tsparticles/v1/presets/snow/images/sample.png)

## How to use it

### CDN / Vanilla JS / jQuery

The first step is installing [tsParticles](https://github.com/matteobruni/tsparticles) following the instructions for
vanilla javascript in the main project [here](https://github.com/matteobruni/tsparticles)

Once installed you need one more script to be included in your page (or you can download that
from [jsDelivr](https://www.jsdelivr.com/package/npm/tsparticles-preset-snow):

```html
<script src="https://cdn.jsdelivr.net/npm/tsparticles"></script>
<script src="https://cdn.jsdelivr.net/npm/tsparticles-preset-snow"></script>
```

This script **MUST** be placed after the `tsParticles` one.

#### Bundle

A bundled script can also be used, this will include every needed plugin needed by the preset.

```html
<script src="https://cdn.jsdelivr.net/npm/tsparticles-preset-snow/dist/tsparticles.preset.snow.bundle.min.js"></script>
```

### Usage

Once the scripts are loaded you can set up `tsParticles` like this:

```javascript
loadSnowPreset(tsParticles);

tsParticles.load("tsparticles", {
  preset: "snow",
});
```

#### Customization

**Important ⚠️**
You can override all the options defining the properties like in any standard `tsParticles` installation.

```javascript
tsParticles.load("tsparticles", {
  particles: {
    shape: {
      type: "square",
    },
  },
  preset: "snow",
});
```

Like in the sample above, the circles will be replaced by squares.

### React.js / Preact / Inferno

_The syntax for `React.js`, `Preact` and `Inferno` is the same_.

This sample uses the class component syntax, but you can use hooks as well (if the library supports it).

```javascript
import Particles from "react-tsparticles";
import { Main } from "tsparticles";
import { loadSnowPreset } from "tsparticles-preset-snow";

export class ParticlesContainer extends React.PureComponent<IProps> {
  // this customizes the component tsParticles installation
  customInit(main: Main) {
    // this adds the preset to tsParticles, you can safely use the
<<<<<<< HEAD
      loadSnowPreset(main);
=======
    loadSnowPreset(main);
>>>>>>> c5e42a26
  }

  render() {
    const options = {
      preset: "snow",
    };

    return <Particles options={options} init={this.customInit} />;
  }
}
```

### Vue (2.x and 3.x)

_The syntax for `Vue.js 2.x` and `3.x` is the same_

```vue
<Particles id="tsparticles" :particlesInit="particlesInit" url="http://foo.bar/particles.json" />
```

```js
function particlesInit(main: Main) {
<<<<<<< HEAD
    loadSnowPreset(main);
=======
  loadSnowPreset(main);
>>>>>>> c5e42a26
}
```

### Angular

```html
<ng-particles
  [id]="id"
  [options]="particlesOptions"
  (particlesLoaded)="particlesLoaded($event)"
  (particlesInit)="particlesInit($event)"
></ng-particles>
```

```ts
function particlesInit(main: Main): void {
<<<<<<< HEAD
    loadSnowPreset(main);
=======
  loadSnowPreset(main);
>>>>>>> c5e42a26
}
```

### Svelte

```sveltehtml

<Particles
        id="tsparticles"
        url="http://foo.bar/particles.json"
        on:particlesInit="{onParticlesInit}"
/>
```

```js
let onParticlesInit = (main) => {
<<<<<<< HEAD
    loadSnowPreset(main);
=======
  loadSnowPreset(main);
>>>>>>> c5e42a26
};
```<|MERGE_RESOLUTION|>--- conflicted
+++ resolved
@@ -80,11 +80,7 @@
   // this customizes the component tsParticles installation
   customInit(main: Main) {
     // this adds the preset to tsParticles, you can safely use the
-<<<<<<< HEAD
-      loadSnowPreset(main);
-=======
     loadSnowPreset(main);
->>>>>>> c5e42a26
   }
 
   render() {
@@ -107,11 +103,7 @@
 
 ```js
 function particlesInit(main: Main) {
-<<<<<<< HEAD
-    loadSnowPreset(main);
-=======
   loadSnowPreset(main);
->>>>>>> c5e42a26
 }
 ```
 
@@ -128,11 +120,7 @@
 
 ```ts
 function particlesInit(main: Main): void {
-<<<<<<< HEAD
-    loadSnowPreset(main);
-=======
   loadSnowPreset(main);
->>>>>>> c5e42a26
 }
 ```
 
@@ -149,10 +137,6 @@
 
 ```js
 let onParticlesInit = (main) => {
-<<<<<<< HEAD
-    loadSnowPreset(main);
-=======
   loadSnowPreset(main);
->>>>>>> c5e42a26
 };
 ```