[![banner](https://particles.js.org/images/banner2.png)](https://particles.js.org)

<<<<<<< HEAD
# tsparticles-preset-bigCircles

[tsParticles](https://github.com/matteobruni/tsparticles) preset for big colored circles on a white background.

## Sample

![demo](https://raw.githubusercontent.com/matteobruni/tsparticles/dev/presets/bigCircles/images/sample.png)
=======
# tsParticles Bubbles Preset

[![jsDelivr](https://data.jsdelivr.com/v1/package/npm/tsparticles-preset-bubbles/badge)](https://www.jsdelivr.com/package/npm/tsparticles) [![npmjs](https://badge.fury.io/js/tsparticles-preset-bubbles.svg)](https://www.npmjs.com/package/tsparticles-preset-bubbles) [![npmjs](https://img.shields.io/npm/dt/tsparticles-preset-bubbles)](https://www.npmjs.com/package/tsparticles-preset-bubbles)

[tsParticles](https://github.com/matteobruni/tsparticles) preset for colored bubbles coming from the bottom of the
screen on a white background.

## Sample

![demo](https://raw.githubusercontent.com/matteobruni/tsparticles/v1/presets/bubbles/images/sample.png)
>>>>>>> 8d6b6253

## How to use it

### CDN / Vanilla JS / jQuery

<<<<<<< HEAD
First of all install [tsParticles](https://github.com/matteobruni/tsparticles) following the instructions for vanilla javascript in the main project [here](https://github.com/matteobruni/tsparticles)

Once installed you need one more script to be included in your page (or you can download that from [jsDelivr](https://www.jsdelivr.com/package/npm/tsparticles-preset-big-circles):

```html
<script src="https://cdn.jsdelivr.net/npm/tsparticles-preset-big-circles"></script>
=======
The first step is installing [tsParticles](https://github.com/matteobruni/tsparticles) following the instructions for
vanilla javascript in the main project [here](https://github.com/matteobruni/tsparticles)

Once installed you need one more script to be included in your page (or you can download that
from [jsDelivr](https://www.jsdelivr.com/package/npm/tsparticles-preset-bubbles):

```html
<script src="https://cdn.jsdelivr.net/npm/tsparticles"></script>
<script src="https://cdn.jsdelivr.net/npm/tsparticles-preset-bubbles"></script>
>>>>>>> 8d6b6253
```

This script **MUST** be placed after the `tsParticles` one.

<<<<<<< HEAD
Once the scripts are loaded you can set up `tsParticles` like this:

```javascript
tsParticles.load("tsparticles", {
  preset: "bigCircles", // also "big-circles" is accepted
});
```

=======
#### Bundle

A bundled script can also be used, this will include every needed plugin needed by the preset.

```html
<script src="https://cdn.jsdelivr.net/npm/tsparticles-preset-bubbles/dist/tsparticles.preset.bubbles.bundle.min.js"></script>
```

### Usage

Once the scripts are loaded you can set up `tsParticles` like this:

```javascript
loadBubblesPreset(tsParticles);

tsParticles.load("tsparticles", {
  preset: "bubbles",
});
```

#### Customization

>>>>>>> 8d6b6253
**Important ⚠️**
You can override all the options defining the properties like in any standard `tsParticles` installation.

```javascript
tsParticles.load("tsparticles", {
  particles: {
    shape: {
      type: "square",
    },
  },
<<<<<<< HEAD
  preset: "bigCircles", // also "big-circles" is accepted
=======
  preset: "bubbles",
>>>>>>> 8d6b6253
});
```

Like in the sample above, the circles will be replaced by squares.

### React.js / Preact / Inferno

_The syntax for `React.js`, `Preact` and `Inferno` is the same_.

<<<<<<< HEAD
I'll show a simplified sample you can find in this repository; it uses class component, but you can choose any syntax you prefer.
=======
This sample uses the class component syntax, but you can use hooks as well (if the library supports it).
>>>>>>> 8d6b6253

```javascript
import Particles from "react-tsparticles";
import { Main } from "tsparticles";
<<<<<<< HEAD
import { loadPreset } from "tsparticles-preset-big-circles";

export class ParticlesContainer extends React.PureComponent<IProps> {
  // this customizes the component tsParticles installation
  customInit(tsParticles: Main) {
    // this adds the preset to tsParticles, you can safely use the
    loadPreset(tsParticles);
=======
import { loadBubblesPreset } from "tsparticles-preset-bubbles";

export class ParticlesContainer extends React.PureComponent<IProps> {
  // this customizes the component tsParticles installation
  customInit(main: Main) {
    // this adds the preset to tsParticles, you can safely use the
    loadBubblesPreset(main);
>>>>>>> 8d6b6253
  }

  render() {
    const options = {
<<<<<<< HEAD
      preset: "bigCircles", // also "big-circles" is accepted
=======
      preset: "bubbles",
>>>>>>> 8d6b6253
    };

    return <Particles options={options} init={this.customInit} />;
  }
}
```

### Vue (2.x and 3.x)

<<<<<<< HEAD
### Angular

### Svelte
=======
_The syntax for `Vue.js 2.x` and `3.x` is the same_

```vue
<Particles id="tsparticles" :particlesInit="particlesInit" url="http://foo.bar/particles.json" />
```

```js
function particlesInit(main: Main) {
  loadBubblesPreset(main);
}
```

### Angular

```html
<ng-particles
  [id]="id"
  [options]="particlesOptions"
  (particlesLoaded)="particlesLoaded($event)"
  (particlesInit)="particlesInit($event)"
></ng-particles>
```

```ts
function particlesInit(main: Main): void {
  loadBubblesPreset(main);
}
```

### Svelte

```sveltehtml

<Particles
        id="tsparticles"
        url="http://foo.bar/particles.json"
        on:particlesInit="{onParticlesInit}"
/>
```

```js
let onParticlesInit = (main) => {
  loadBubblesPreset(main);
};
```
>>>>>>> 8d6b6253
<|MERGE_RESOLUTION|>--- conflicted
+++ resolved
@@ -1,14 +1,5 @@
 [![banner](https://particles.js.org/images/banner2.png)](https://particles.js.org)
 
-<<<<<<< HEAD
-# tsparticles-preset-bigCircles
-
-[tsParticles](https://github.com/matteobruni/tsparticles) preset for big colored circles on a white background.
-
-## Sample
-
-![demo](https://raw.githubusercontent.com/matteobruni/tsparticles/dev/presets/bigCircles/images/sample.png)
-=======
 # tsParticles Bubbles Preset
 
 [![jsDelivr](https://data.jsdelivr.com/v1/package/npm/tsparticles-preset-bubbles/badge)](https://www.jsdelivr.com/package/npm/tsparticles) [![npmjs](https://badge.fury.io/js/tsparticles-preset-bubbles.svg)](https://www.npmjs.com/package/tsparticles-preset-bubbles) [![npmjs](https://img.shields.io/npm/dt/tsparticles-preset-bubbles)](https://www.npmjs.com/package/tsparticles-preset-bubbles)
@@ -18,21 +9,12 @@
 
 ## Sample
 
-![demo](https://raw.githubusercontent.com/matteobruni/tsparticles/v1/presets/bubbles/images/sample.png)
->>>>>>> 8d6b6253
+![demo](https://raw.githubusercontent.com/matteobruni/tsparticles/dev/presets/bubbles/images/sample.png)
 
 ## How to use it
 
 ### CDN / Vanilla JS / jQuery
 
-<<<<<<< HEAD
-First of all install [tsParticles](https://github.com/matteobruni/tsparticles) following the instructions for vanilla javascript in the main project [here](https://github.com/matteobruni/tsparticles)
-
-Once installed you need one more script to be included in your page (or you can download that from [jsDelivr](https://www.jsdelivr.com/package/npm/tsparticles-preset-big-circles):
-
-```html
-<script src="https://cdn.jsdelivr.net/npm/tsparticles-preset-big-circles"></script>
-=======
 The first step is installing [tsParticles](https://github.com/matteobruni/tsparticles) following the instructions for
 vanilla javascript in the main project [here](https://github.com/matteobruni/tsparticles)
 
@@ -42,21 +24,10 @@
 ```html
 <script src="https://cdn.jsdelivr.net/npm/tsparticles"></script>
 <script src="https://cdn.jsdelivr.net/npm/tsparticles-preset-bubbles"></script>
->>>>>>> 8d6b6253
 ```
 
 This script **MUST** be placed after the `tsParticles` one.
 
-<<<<<<< HEAD
-Once the scripts are loaded you can set up `tsParticles` like this:
-
-```javascript
-tsParticles.load("tsparticles", {
-  preset: "bigCircles", // also "big-circles" is accepted
-});
-```
-
-=======
 #### Bundle
 
 A bundled script can also be used, this will include every needed plugin needed by the preset.
@@ -79,7 +50,6 @@
 
 #### Customization
 
->>>>>>> 8d6b6253
 **Important ⚠️**
 You can override all the options defining the properties like in any standard `tsParticles` installation.
 
@@ -90,11 +60,7 @@
       type: "square",
     },
   },
-<<<<<<< HEAD
-  preset: "bigCircles", // also "big-circles" is accepted
-=======
   preset: "bubbles",
->>>>>>> 8d6b6253
 });
 ```
 
@@ -104,24 +70,11 @@
 
 _The syntax for `React.js`, `Preact` and `Inferno` is the same_.
 
-<<<<<<< HEAD
-I'll show a simplified sample you can find in this repository; it uses class component, but you can choose any syntax you prefer.
-=======
 This sample uses the class component syntax, but you can use hooks as well (if the library supports it).
->>>>>>> 8d6b6253
 
 ```javascript
 import Particles from "react-tsparticles";
 import { Main } from "tsparticles";
-<<<<<<< HEAD
-import { loadPreset } from "tsparticles-preset-big-circles";
-
-export class ParticlesContainer extends React.PureComponent<IProps> {
-  // this customizes the component tsParticles installation
-  customInit(tsParticles: Main) {
-    // this adds the preset to tsParticles, you can safely use the
-    loadPreset(tsParticles);
-=======
 import { loadBubblesPreset } from "tsparticles-preset-bubbles";
 
 export class ParticlesContainer extends React.PureComponent<IProps> {
@@ -129,16 +82,11 @@
   customInit(main: Main) {
     // this adds the preset to tsParticles, you can safely use the
     loadBubblesPreset(main);
->>>>>>> 8d6b6253
   }
 
   render() {
     const options = {
-<<<<<<< HEAD
-      preset: "bigCircles", // also "big-circles" is accepted
-=======
       preset: "bubbles",
->>>>>>> 8d6b6253
     };
 
     return <Particles options={options} init={this.customInit} />;
@@ -148,11 +96,6 @@
 
 ### Vue (2.x and 3.x)
 
-<<<<<<< HEAD
-### Angular
-
-### Svelte
-=======
 _The syntax for `Vue.js 2.x` and `3.x` is the same_
 
 ```vue
@@ -197,5 +140,4 @@
 let onParticlesInit = (main) => {
   loadBubblesPreset(main);
 };
-```
->>>>>>> 8d6b6253
+```