{
  "name": "tsparticles-preset-60fps",
  "version": "1.3.7",
  "description": "tsParticles 60fps preset",
  "homepage": "https://particles.matteobruni.it/",
  "scripts": {
    "prettify:src": "prettier --write ./src/",
    "prettify:readme": "prettier --write ./README.md",
    "lint": "eslint src --ext .js,.jsx,.ts,.tsx --fix",
    "compile": "tsc",
    "bundle": "webpack --mode production",
<<<<<<< HEAD
    "build": "pnpm run prettify:src && pnpm run compile && pnpm run lint && pnpm run bundle && pnpm run prettify:readme",
    "prepack": "pnpm run build"
=======
    "build": "yarn prettify:src && yarn compile && yarn lint && yarn bundle && yarn prettify:readme",
    "prepack": "yarn build"
>>>>>>> 1e6d1d13
  },
  "repository": {
    "type": "git",
    "url": "git+https://github.com/matteobruni/tsparticles.git",
    "directory": "presets/60fps"
  },
  "keywords": [
    "tsparticles",
    "particles",
    "particle",
    "canvas",
    "jsparticles",
    "xparticles",
    "particles-js",
    "particles.js",
    "particles-ts",
    "particles.ts",
    "typescript",
    "javascript",
    "animation",
    "web",
    "html5",
    "web-design",
    "webdesign",
    "css",
    "html",
    "css3",
    "animated",
    "background",
    "tsparticles-preset"
  ],
  "author": "Matteo Bruni",
  "license": "MIT",
  "files": [
    "dist/**/*"
  ],
  "bugs": {
    "url": "https://github.com/matteobruni/tsparticles/issues"
  },
  "main": "dist/index.js",
  "jsdelivr": "dist/tsparticles.preset.60fps.min.js",
  "unpkg": "dist/tsparticles.preset.60pfs.min.js",
  "browser": "dist/index.js",
  "devDependencies": {
    "@types/webpack-env": "^1.15.3",
    "@typescript-eslint/eslint-plugin": "^4.5.0",
    "@typescript-eslint/parser": "^4.5.0",
    "babel-loader": "^8.1.0",
    "eslint": "^7.11.0",
    "eslint-config-prettier": "^6.13.0",
    "prettier": "^2.1.2",
    "terser-webpack-plugin": "^5.0.0",
    "typescript": "^4.0.3",
    "webpack": "^5.2.0",
    "webpack-cli": "^4.1.0"
  },
  "dependencies": {
    "tsparticles": "^1.18.7"
  }
}<|MERGE_RESOLUTION|>--- conflicted
+++ resolved
@@ -9,13 +9,8 @@
     "lint": "eslint src --ext .js,.jsx,.ts,.tsx --fix",
     "compile": "tsc",
     "bundle": "webpack --mode production",
-<<<<<<< HEAD
     "build": "pnpm run prettify:src && pnpm run compile && pnpm run lint && pnpm run bundle && pnpm run prettify:readme",
     "prepack": "pnpm run build"
-=======
-    "build": "yarn prettify:src && yarn compile && yarn lint && yarn bundle && yarn prettify:readme",
-    "prepack": "yarn build"
->>>>>>> 1e6d1d13
   },
   "repository": {
     "type": "git",
