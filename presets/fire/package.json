{
  "name": "tsparticles-preset-fire",
<<<<<<< HEAD
  "version": "2.0.0-alpha.7",
=======
  "version": "1.13.0",
>>>>>>> 8d6b6253
  "description": "tsParticles fire preset",
  "homepage": "https://particles.js.org/",
  "scripts": {
    "prettify:src": "prettier --write ./src",
    "prettify:readme": "prettier --write ./README.md",
    "lint": "eslint src --ext .js,.jsx,.ts,.tsx --fix",
    "compile": "tsc && yarn build:ts:old",
    "build:ts:old": "npx downlevel-dts ./dist ./dist/ts4.0 --to=4.0 && npx downlevel-dts ./dist ./dist/ts3.8 --to=3.8 && npx downlevel-dts ./dist ./dist/ts3.4",
    "bundle": "webpack --mode production",
    "distfiles": "node ./scripts/distfiles.js",
    "build": "yarn clear:dist && yarn prettify:src && yarn compile && yarn lint && yarn bundle && yarn prettify:readme && yarn distfiles",
    "clear:dist": "rimraf -f ./dist",
    "prepack": "yarn build"
  },
  "repository": {
    "type": "git",
    "url": "git+https://github.com/matteobruni/tsparticles.git",
    "directory": "presets/fire"
  },
  "keywords": [
    "tsparticles",
    "particles",
    "particle",
    "canvas",
    "jsparticles",
    "xparticles",
    "particles-js",
    "particles.js",
    "particles-ts",
    "particles.ts",
    "typescript",
    "javascript",
    "animation",
    "web",
    "html5",
    "web-design",
    "webdesign",
    "css",
    "html",
    "css3",
    "animated",
    "background",
    "tsparticles-preset"
  ],
  "publishConfig": {
    "directory": "dist"
  },
  "author": "Matteo Bruni",
  "license": "MIT",
  "files": [
    "dist/**/*"
  ],
  "bugs": {
    "url": "https://github.com/matteobruni/tsparticles/issues"
  },
<<<<<<< HEAD
=======
  "main": "dist/index.js",
  "jsdelivr": "dist/tsparticles.preset.fire.min.js",
  "unpkg": "dist/tsparticles.preset.fire.min.js",
  "browser": "dist/index.js",
  "module": "dist/index.js",
  "types": "dist/index.d.ts",
>>>>>>> 8d6b6253
  "devDependencies": {
    "@babel/core": "^7.14.5",
    "@types/webpack-env": "^1.16.0",
    "@typescript-eslint/eslint-plugin": "^4.26.1",
    "@typescript-eslint/parser": "^4.26.1",
    "babel-loader": "^8.2.2",
    "eslint": "^7.28.0",
    "eslint-config-prettier": "^8.3.0",
    "prettier": "^2.3.1",
    "terser-webpack-plugin": "^5.1.3",
    "typescript": "^4.3.2",
    "webpack": "^5.38.1",
    "webpack-bundle-analyzer": "^4.4.2",
    "webpack-cli": "^4.7.2"
  },
  "dependencies": {
<<<<<<< HEAD
    "tsparticles-engine": "^2.0.0-alpha.7",
    "tsparticles-interaction-particles-move": "^2.0.0-alpha.7",
    "tsparticles-shape-circle": "^2.0.0-alpha.7",
    "tsparticles-updater-out-modes": "^2.0.0-alpha.7"
=======
    "tsparticles": "^1.28.0"
>>>>>>> 8d6b6253
  }
}<|MERGE_RESOLUTION|>--- conflicted
+++ resolved
@@ -1,10 +1,6 @@
 {
   "name": "tsparticles-preset-fire",
-<<<<<<< HEAD
   "version": "2.0.0-alpha.7",
-=======
-  "version": "1.13.0",
->>>>>>> 8d6b6253
   "description": "tsParticles fire preset",
   "homepage": "https://particles.js.org/",
   "scripts": {
@@ -60,15 +56,6 @@
   "bugs": {
     "url": "https://github.com/matteobruni/tsparticles/issues"
   },
-<<<<<<< HEAD
-=======
-  "main": "dist/index.js",
-  "jsdelivr": "dist/tsparticles.preset.fire.min.js",
-  "unpkg": "dist/tsparticles.preset.fire.min.js",
-  "browser": "dist/index.js",
-  "module": "dist/index.js",
-  "types": "dist/index.d.ts",
->>>>>>> 8d6b6253
   "devDependencies": {
     "@babel/core": "^7.14.5",
     "@types/webpack-env": "^1.16.0",
@@ -85,13 +72,9 @@
     "webpack-cli": "^4.7.2"
   },
   "dependencies": {
-<<<<<<< HEAD
     "tsparticles-engine": "^2.0.0-alpha.7",
     "tsparticles-interaction-particles-move": "^2.0.0-alpha.7",
     "tsparticles-shape-circle": "^2.0.0-alpha.7",
     "tsparticles-updater-out-modes": "^2.0.0-alpha.7"
-=======
-    "tsparticles": "^1.28.0"
->>>>>>> 8d6b6253
   }
 }