{
  "private": true,
  "name": "tsparticles-workspace",
  "version": "0.0.0",
  "scripts": {
    "build": "lerna run build",
    "version:alpha": "lerna version prerelease --preid alpha --conventional-commits",
    "version:beta": "lerna version prerelease --preid beta --conventional-commits",
    "publish:alpha": "lerna publish from-package --pre-dist-tag alpha --preid alpha",
    "publish:beta": "lerna publish from-package --pre-dist-tag beta --preid beta",
    "deploy:site": "lerna run deploy --scope website"
  },
  "devDependencies": {
<<<<<<< HEAD
    "@commitlint/cli": "^12.0.0",
    "@commitlint/config-conventional": "^12.0.0",
    "@octokit/core": "^3.2.5",
    "fs-extra": "^9.1.0",
    "husky": "^5.0.9",
=======
    "@commitlint/cli": "^12.0.1",
    "@commitlint/config-conventional": "^12.0.1",
    "husky": "^5.1.3",
>>>>>>> 7075f0cb
    "lerna": "^4.0.0"
  },
  "husky": {
    "hooks": {
      "commit-msg": "commitlint -E HUSKY_GIT_PARAMS"
    }
  }
}<|MERGE_RESOLUTION|>--- conflicted
+++ resolved
@@ -11,17 +11,11 @@
     "deploy:site": "lerna run deploy --scope website"
   },
   "devDependencies": {
-<<<<<<< HEAD
-    "@commitlint/cli": "^12.0.0",
-    "@commitlint/config-conventional": "^12.0.0",
+    "@commitlint/cli": "^12.0.1",
+    "@commitlint/config-conventional": "^12.0.1",
     "@octokit/core": "^3.2.5",
     "fs-extra": "^9.1.0",
-    "husky": "^5.0.9",
-=======
-    "@commitlint/cli": "^12.0.1",
-    "@commitlint/config-conventional": "^12.0.1",
     "husky": "^5.1.3",
->>>>>>> 7075f0cb
     "lerna": "^4.0.0"
   },
   "husky": {
