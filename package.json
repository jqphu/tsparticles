--- conflicted
+++ resolved
@@ -16,13 +16,8 @@
     "wrappers/*"
   ],
   "devDependencies": {
-<<<<<<< HEAD
-    "@commitlint/cli": "^8.3.5",
+    "@commitlint/cli": "^9.0.1",
     "@commitlint/config-conventional": "^9.0.1",
-=======
-    "@commitlint/cli": "^9.0.1",
-    "@commitlint/config-conventional": "^8.3.4",
->>>>>>> 33de3546
     "husky": "^4.2.5",
     "lerna": "^3.22.1"
   },
