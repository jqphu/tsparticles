{
  "private": true,
  "name": "tsparticles-workspace",
  "version": "0.0.0",
  "scripts": {
    "build": "lerna run build",
    "version:alpha": "lerna version prerelease --preid alpha --conventional-commits",
    "version:beta": "lerna version prerelease --preid beta --conventional-commits",
    "publish:alpha": "lerna publish from-package --pre-dist-tag alpha --preid alpha",
    "publish:beta": "lerna publish from-package --pre-dist-tag beta --preid beta"
  },
  "workspaces": [
    "components/*",
    "core/*",
    "demo/*",
    "presets/*",
    "shapes/*",
    "templates/*",
<<<<<<< HEAD
    "website/*"
=======
    "website"
>>>>>>> be6f0e32
  ],
  "devDependencies": {
    "@commitlint/cli": "^9.1.2",
    "@commitlint/config-conventional": "^9.1.1",
    "husky": "^4.2.5",
    "lerna": "^3.22.1"
  },
  "husky": {
    "hooks": {
      "commit-msg": "commitlint -E HUSKY_GIT_PARAMS"
    }
  }
}<|MERGE_RESOLUTION|>--- conflicted
+++ resolved
@@ -16,11 +16,7 @@
     "presets/*",
     "shapes/*",
     "templates/*",
-<<<<<<< HEAD
-    "website/*"
-=======
     "website"
->>>>>>> be6f0e32
   ],
   "devDependencies": {
     "@commitlint/cli": "^9.1.2",
