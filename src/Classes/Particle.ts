import { Bubbler } from "./Particle/Bubbler";
import type { Container } from "./Container";
import { Drawer } from "./Particle/Drawer";
import { Grabber } from "./Particle/Grabber";
import type { IVelocity } from "../Interfaces/IVelocity";
import type { ISize } from "../Interfaces/ISize";
import type { IOpacity } from "../Interfaces/IOpacity";
import type { ICoordinates } from "../Interfaces/ICoordinates";
import type { IParticleImage } from "../Interfaces/IParticleImage";
import { Repulser } from "./Particle/Repulser";
import { ShapeType } from "../Enums/ShapeType";
import { Updater } from "./Particle/Updater";
import { Utils } from "./Utils/Utils";
import { PolygonMaskType } from "../Enums/PolygonMaskType";
import { Connecter } from "./Particle/Connecter";
import type { IRgb } from "../Interfaces/IRgb";
import { HoverMode } from "../Enums/Modes/HoverMode";
import { ClickMode } from "../Enums/Modes/ClickMode";
import { RotateDirection } from "../Enums/RotateDirection";
import type { IStroke } from "../Interfaces/Options/Particles/IStroke";
import { ColorUtils } from "./Utils/ColorUtils";
import type { ISizeRandom } from "../Interfaces/Options/Particles/Size/ISizeRandom";
import type { IOpacityRandom } from "../Interfaces/Options/Particles/Opacity/IOpacityRandom";
import type { IShapeValues } from "../Interfaces/Options/Particles/Shape/IShapeValues";
import type { IBubbleParticleData } from "../Interfaces/IBubbleParticleData";
import type { IParticle } from "../Interfaces/IParticle";
import { Emitter } from "./Emitter";
import { MoveDirection } from "../Enums/MoveDirection";
import { IParticles } from "../Interfaces/Options/Particles/IParticles";
import { Particles } from "./Options/Particles/Particles";

/**
 * The single particle object
 */
export class Particle implements IParticle {
	public angle: number;
	public rotateDirection: RotateDirection;
	public randomIndexData?: number;
	public links: IParticle[];
	public readonly close: boolean;
	public readonly direction: MoveDirection;
	public readonly fill: boolean;
	public readonly stroke: IStroke;
	public readonly size: ISize;
	public readonly initialPosition?: ICoordinates;
	public readonly position: ICoordinates;
	public readonly offset: ICoordinates;
	public readonly color: IRgb | undefined;
	public readonly strokeColor: IRgb | undefined;
	public readonly shadowColor: IRgb | undefined;
	public readonly opacity: IOpacity;
	public readonly velocity: IVelocity;
	public readonly shape?: ShapeType | string;
	public readonly image?: IParticleImage;
	public readonly initialVelocity: IVelocity;
	public readonly shapeData?: IShapeValues;
	public readonly bubble: IBubbleParticleData;
	public lineLinkedDistance?: number;
	public lineLinkedWidth?: number;
	public moveSpeed?: number;
	public sizeValue?: number;
	public sizeAnimationSpeed?: number;

	public readonly updater: Updater;
	public readonly bubbler: Bubbler;
	public readonly repulser: Repulser;
	public readonly container: Container;
	public readonly emitter?: Emitter;

	/* --------- tsParticles functions - particles ----------- */
	public readonly particlesOptions: IParticles;

	constructor(container: Container, position?: ICoordinates, emitter?: Emitter) {
		this.container = container;
		this.emitter = emitter;
		this.fill = true;
		this.close = true;
<<<<<<< HEAD
		this.links = [];
=======
>>>>>>> bba6f2e6

		const options = container.options;

		const particlesOptions = new Particles();

		particlesOptions.load(options.particles);

		if (emitter?.emitterOptions.particles !== undefined) {
			const shapeType = emitter.emitterOptions.particles.shape.type;

			this.shape = shapeType instanceof Array ? Utils.itemFromArray(shapeType) : shapeType;

<<<<<<< HEAD
			const shapeData = emitter.emitterOptions.particles.shape.custom[this.shape];
=======
			const shapeData = emitter.emitterOptions.particles.shape.options[this.shape];
>>>>>>> bba6f2e6

			if (shapeData) {
				this.shapeData = shapeData instanceof Array ? Utils.itemFromArray(shapeData) : shapeData;

				this.fill = this.shapeData.fill ?? this.fill;
				this.close = this.shapeData.close ?? this.close;
			}

			particlesOptions.load(this.shapeData?.particles);
			particlesOptions.load(emitter.emitterOptions.particles);
		} else {
			const shapeType = options.particles.shape.type;

			this.shape = shapeType instanceof Array ? Utils.itemFromArray(shapeType) : shapeType;

<<<<<<< HEAD
			const shapeData = options.particles.shape.custom[this.shape];
=======
			const shapeData = options.particles.shape.options[this.shape];
>>>>>>> bba6f2e6

			if (shapeData) {
				this.shapeData = shapeData instanceof Array ? Utils.itemFromArray(shapeData) : shapeData;

				this.fill = this.shapeData.fill ?? this.fill;
				this.close = this.shapeData.close ?? this.close;
			}

			particlesOptions.load(this.shapeData?.particles);
		}

		this.particlesOptions = particlesOptions;

		container.retina.initParticle(this);

		const color = this.particlesOptions.color;

		/* size */
		const randomSize = this.particlesOptions.size.random as ISizeRandom;
		const sizeValue = (this.sizeValue ?? container.retina.sizeValue);

		this.size = {
			value: randomSize.enable ? Utils.randomInRange(randomSize.minimumValue, sizeValue) : sizeValue
		};

		this.direction = emitter ? emitter.emitterOptions.direction : this.particlesOptions.move.direction;
		this.bubble = {};
		this.angle = this.particlesOptions.rotate.random ? Math.random() * 360 : this.particlesOptions.rotate.value;

		if (this.particlesOptions.rotate.direction == RotateDirection.random) {
			const index = Math.floor(Math.random() * 2);

			if (index > 0) {
				this.rotateDirection = RotateDirection.counterClockwise;
			} else {
				this.rotateDirection = RotateDirection.clockwise;
			}
		} else {
			this.rotateDirection = this.particlesOptions.rotate.direction;
		}

		if (this.particlesOptions.size.animation.enable) {
			this.size.status = false;
			this.size.velocity = (this.sizeAnimationSpeed ?? container.retina.sizeAnimationSpeed) / 100;

			if (!this.particlesOptions.size.animation.sync) {
				this.size.velocity = this.size.velocity * Math.random();
			}
		}

		if (this.particlesOptions.rotate.animation.enable) {
			if (!this.particlesOptions.rotate.animation.sync) {
				this.angle = Math.random() * 360;
			}
		}

		/* position */
		this.position = this.calcPosition(this.container, position);

		if (options.polygon.enable && options.polygon.type === PolygonMaskType.inline) {
			this.initialPosition = {
				x: this.position.x,
				y: this.position.y,
			};
		}

		/* parallax */
		this.offset = {
			x: 0,
			y: 0,
		};

		/* color */
		if (color instanceof Array) {
			this.color = ColorUtils.colorToRgb(Utils.itemFromArray(color));
		} else {
			this.color = ColorUtils.colorToRgb(color);
		}

		/* opacity */
		const randomOpacity = this.particlesOptions.opacity.random as IOpacityRandom;
		const opacityValue = this.particlesOptions.opacity.value;

		this.opacity = {
			value: randomOpacity.enable ? Utils.randomInRange(randomOpacity.minimumValue, opacityValue) : opacityValue,
		};

		if (this.particlesOptions.opacity.animation.enable) {
			this.opacity.status = false;
			this.opacity.velocity = this.particlesOptions.opacity.animation.speed / 100;

			if (!this.particlesOptions.opacity.animation.sync) {
				this.opacity.velocity *= Math.random();
			}
		}

		/* animation - velocity for speed */
		this.initialVelocity = this.calculateVelocity();
		this.velocity = {
			horizontal: this.initialVelocity.horizontal,
			vertical: this.initialVelocity.vertical,
		};

		/* if shape is image */
		if (this.shape === ShapeType.image) {
			const shape = this.particlesOptions.shape;
			const index = Utils.arrayRandomIndex(container.images);
			const image = container.images[index];
			const optionsImage = shape.image instanceof Array ? shape.image[index] : shape.image;

			this.image = {
				data: image,
				ratio: optionsImage.width / optionsImage.height,
				replaceColor: optionsImage.replaceColor,
				src: optionsImage.src,
			};

			if (!this.image.ratio) {
				this.image.ratio = 1;
			}

			this.fill = optionsImage.fill ?? this.fill;
			this.close = optionsImage.close ?? this.close;
		}

		this.stroke = this.particlesOptions.stroke instanceof Array ?
			Utils.itemFromArray(this.particlesOptions.stroke) :
			this.particlesOptions.stroke;

		this.strokeColor = typeof this.stroke.color === "string" ?
			ColorUtils.stringToRgb(this.stroke.color) :
			ColorUtils.colorToRgb(this.stroke.color);

		this.shadowColor = typeof this.particlesOptions.shadow.color === "string" ?
			ColorUtils.stringToRgb(this.particlesOptions.shadow.color) :
			ColorUtils.colorToRgb(this.particlesOptions.shadow.color);

		this.updater = new Updater(this.container, this);
		this.bubbler = new Bubbler(this.container, this);
		this.repulser = new Repulser(this.container, this);
	}

	public resetVelocity(): void {
		const velocity = this.calculateVelocity();

		this.velocity.horizontal = velocity.horizontal;
		this.velocity.vertical = velocity.vertical;
	}

	public update(index: number, delta: number): void {
		const container = this.container;
		const options = container.options;
		this.links = [];

		this.updater.update(delta);

		const hoverMode = options.interactivity.events.onHover.mode;
		const clickMode = options.interactivity.events.onClick.mode;

		/* events */
		if (Utils.isInArray(HoverMode.grab, hoverMode)) {
			Grabber.grab(this, container);
		}

		//  New interactivity `connect` which would just connect the particles on hover

		if (Utils.isInArray(HoverMode.connect, options.interactivity.events.onHover.mode)) {
			for (let j = index + 1; j < container.particles.count; j++) {
				const p2 = container.particles.array[j];

				Connecter.connect(this, p2, container);
			}
		}

		if (Utils.isInArray(HoverMode.bubble, hoverMode) || Utils.isInArray(ClickMode.bubble, clickMode)) {
			this.bubbler.bubble();
		}

		if (Utils.isInArray(HoverMode.repulse, hoverMode) || Utils.isInArray(ClickMode.repulse, clickMode)) {
			this.repulser.repulse();
		}
	}

	public draw(): void {
		Drawer.draw(this, this.container);
	}

	public destroy(): void {
	}

	private calcPosition(container: Container, position?: ICoordinates): ICoordinates {
		const pos = { x: 0, y: 0 };
		const options = container.options;

		if (options.polygon.enable && (container.polygon.raw?.length ?? 0) > 0) {
			if (position) {
				pos.x = position.x;
				pos.y = position.y;
			} else {
				const randomPoint = container.polygon.randomPointInPolygon();

				pos.x = randomPoint.x;
				pos.y = randomPoint.y;
			}
		} else {
			pos.x = position ? position.x : Math.random() * container.canvas.dimension.width;
			pos.y = position ? position.y : Math.random() * container.canvas.dimension.height;

			/* check position  - into the canvas */
			if (pos.x > container.canvas.dimension.width - this.size.value * 2) {
				pos.x -= this.size.value;
			} else if (pos.x < this.size.value * 2) {
				pos.x += this.size.value;
			}

			if (pos.y > container.canvas.dimension.height - this.size.value * 2) {
				pos.y -= this.size.value;
			} else if (pos.y < this.size.value * 2) {
				pos.y += this.size.value;
			}
		}

		return pos;
	}

	private calculateVelocity(): IVelocity {
		const baseVelocity = Utils.getParticleBaseVelocity(this);
		const res = {
			horizontal: 0,
			vertical: 0,
		};

		if (this.particlesOptions.move.straight) {
			res.horizontal = baseVelocity.x;
			res.vertical = baseVelocity.y;

			if (this.particlesOptions.move.random) {
				res.horizontal *= Math.random();
				res.vertical *= Math.random();
			}
		} else {
			res.horizontal = baseVelocity.x + Math.random() - 0.5;
			res.vertical = baseVelocity.y + Math.random() - 0.5;
		}

		// const theta = 2.0 * Math.PI * Math.random();

		// res.x = Math.cos(theta);
		// res.y = Math.sin(theta);

		return res;
	}
}<|MERGE_RESOLUTION|>--- conflicted
+++ resolved
@@ -75,10 +75,7 @@
 		this.emitter = emitter;
 		this.fill = true;
 		this.close = true;
-<<<<<<< HEAD
 		this.links = [];
-=======
->>>>>>> bba6f2e6
 
 		const options = container.options;
 
@@ -91,11 +88,7 @@
 
 			this.shape = shapeType instanceof Array ? Utils.itemFromArray(shapeType) : shapeType;
 
-<<<<<<< HEAD
-			const shapeData = emitter.emitterOptions.particles.shape.custom[this.shape];
-=======
 			const shapeData = emitter.emitterOptions.particles.shape.options[this.shape];
->>>>>>> bba6f2e6
 
 			if (shapeData) {
 				this.shapeData = shapeData instanceof Array ? Utils.itemFromArray(shapeData) : shapeData;
@@ -111,11 +104,7 @@
 
 			this.shape = shapeType instanceof Array ? Utils.itemFromArray(shapeType) : shapeType;
 
-<<<<<<< HEAD
-			const shapeData = options.particles.shape.custom[this.shape];
-=======
 			const shapeData = options.particles.shape.options[this.shape];
->>>>>>> bba6f2e6
 
 			if (shapeData) {
 				this.shapeData = shapeData instanceof Array ? Utils.itemFromArray(shapeData) : shapeData;
