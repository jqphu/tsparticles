--- conflicted
+++ resolved
@@ -11,7 +11,6 @@
  * Particles manager
  */
 export class Particles {
-<<<<<<< HEAD
     public get count(): number {
         return this.array.length;
     }
@@ -167,155 +166,4 @@
             this.container.play();
         }
     }
-=======
-	public get count(): number {
-		return this.array.length;
-	}
-
-	public array: Particle[];
-	public pushing?: boolean;
-	public lineLinkedColor?: IRgb | string | null;
-
-	private readonly container: Container;
-	private interactionsEnabled: boolean;
-
-	constructor(container: Container) {
-		this.container = container;
-		this.array = [];
-		this.interactionsEnabled = false;
-	}
-
-	/* --------- tsParticles functions - particles ----------- */
-	public init(): void {
-		const container = this.container;
-		const options = container.options;
-
-		if (options.polygon.enable && options.polygon.type === PolygonMaskType.inline &&
-			(options.polygon.inline.arrangement === PolygonMaskInlineArrangement.onePerPoint ||
-				options.polygon.inline.arrangement === PolygonMaskInlineArrangement.perPoint)) {
-			container.polygon.drawPointsOnPolygonPath();
-		} else {
-			for (let i = this.array.length; i < options.particles.number.value; i++) {
-				this.addParticle(new Particle(container));
-			}
-		}
-
-		this.interactionsEnabled = options.particles.lineLinked.enable ||
-			options.particles.move.attract.enable ||
-			options.particles.move.collisions;
-	}
-
-	public redraw(): void {
-		this.clear();
-		this.init();
-		this.draw(0);
-	}
-
-	public removeAt(index: number, quantity?: number): void {
-		if (index >= 0 && index <= this.count) {
-			this.array.splice(index, quantity ?? 1);
-		}
-	}
-
-	public remove(particle: Particle): void {
-		this.removeAt(this.array.indexOf(particle));
-	}
-
-	public update(delta: number): void {
-		for (let i = 0; i < this.array.length; i++) {
-			/* the particle */
-			const p = this.array[i];
-
-			// let d = ( dx = container.interactivity.mouse.click_pos_x - p.x ) * dx +
-			//         ( dy = container.interactivity.mouse.click_pos_y - p.y ) * dy;
-			// let f = -BANG_SIZE / d;
-			// if ( d < BANG_SIZE ) {
-			//     let t = Math.atan2( dy, dx );
-			//     p.vx = f * Math.cos(t);
-			//     p.vy = f * Math.sin(t);
-			// }
-
-			p.update(i, delta);
-
-			/* interaction auto between particles */
-			if (this.interactionsEnabled) {
-				for (let j = i + 1; j < this.array.length; j++) {
-					const p2 = this.array[j];
-
-					InteractionManager.interact(p, p2, this.container);
-				}
-			}
-		}
-	}
-
-	public draw(delta: number): void {
-		const container = this.container;
-		const options = container.options;
-
-		/* clear canvas */
-		container.canvas.clear();
-
-		/* update each particles param */
-		this.update(delta);
-
-		/* draw polygon shape in debug mode */
-		if (options.polygon.enable && options.polygon.draw.enable) {
-			container.polygon.drawPolygon();
-		}
-
-		/* draw each particle */
-		for (const p of this.array) {
-			p.draw();
-		}
-	}
-
-	public clear(): void {
-		this.array = [];
-	}
-
-	/* ---------- tsParticles functions - modes events ------------ */
-	public push(nb: number, mousePosition?: IMouseData): void {
-		const container = this.container;
-		const options = container.options;
-
-		this.pushing = true;
-
-		if (options.particles.number.limit > 0) {
-			if ((this.array.length + nb) > options.particles.number.limit) {
-				this.removeQuantity((this.array.length + nb) - options.particles.number.limit);
-			}
-		}
-
-		let pos: ICoordinates | undefined;
-
-		if (mousePosition) {
-			pos = mousePosition.position ?? { x: 0, y: 0 };
-		}
-
-		for (let i = 0; i < nb; i++) {
-			this.addParticle(new Particle(container, pos));
-		}
-
-		if (!options.particles.move.enable) {
-			this.container.play();
-		}
-
-		this.pushing = false;
-	}
-
-	public addParticle(particle: Particle): void {
-		this.array.push(particle);
-	}
-
-	public removeQuantity(quantity: number): void {
-		const container = this.container;
-		const options = container.options;
-
-		this.removeAt(0, quantity);
-
-		if (!options.particles.move.enable) {
-			this.container.play();
-		}
-	}
->>>>>>> a642cf28
 }