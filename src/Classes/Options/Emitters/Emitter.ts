import type { IEmitter } from "../../../Interfaces/Options/Emitters/IEmitter";
import type { RecursivePartial } from "../../../Types/RecursivePartial";
import type { ICoordinates } from "../../../Interfaces/ICoordinates";
import { MoveDirection } from "../../../Enums/MoveDirection";
import type { IParticles } from "../../../Interfaces/Options/Particles/IParticles";
import { Particles } from "../Particles/Particles";
import type { IEmitterRate } from "../../../Interfaces/Options/Emitters/IEmitterRate";
import { EmitterRate } from "./EmitterRate";
import type { IEmitterLife } from "../../../Interfaces/Options/Emitters/IEmitterLife";
import { EmitterLife } from "./EmitterLife";

export class Emitter implements IEmitter {
	public autoStart: boolean;
	public direction: MoveDirection;
<<<<<<< HEAD
	public life?: number;
=======
	public life: IEmitterLife;
>>>>>>> bba6f2e6
	public particles?: IParticles;
	public position?: ICoordinates;
	public rate: IEmitterRate;

	constructor() {
		this.autoStart = true;
		this.direction = MoveDirection.none;
<<<<<<< HEAD
		this.quantity = 1;
		this.speed = 1;
=======
		this.life = new EmitterLife();
		this.rate = new EmitterRate();
>>>>>>> bba6f2e6
	}

	public load(data?: RecursivePartial<IEmitter>, particlesOptions?: IParticles): void {
		if (data !== undefined) {
			if (data.autoStart !== undefined) {
				this.autoStart = data.autoStart;
			}

			if (data.direction !== undefined) {
				this.direction = data.direction;
			}

			this.life.load(data.life);

			if (data.particles !== undefined) {
				this.particles = new Particles();
<<<<<<< HEAD

				this.particles.load(data.particles);
			}
=======
>>>>>>> bba6f2e6

				this.particles.load(data.particles);
			}

			this.rate.load(data.rate);

			if (data.position !== undefined) {
				this.position = {
					x: data.position.x,
					y: data.position.y,
				};
			}
		}
	}
}<|MERGE_RESOLUTION|>--- conflicted
+++ resolved
@@ -12,11 +12,7 @@
 export class Emitter implements IEmitter {
 	public autoStart: boolean;
 	public direction: MoveDirection;
-<<<<<<< HEAD
-	public life?: number;
-=======
 	public life: IEmitterLife;
->>>>>>> bba6f2e6
 	public particles?: IParticles;
 	public position?: ICoordinates;
 	public rate: IEmitterRate;
@@ -24,13 +20,8 @@
 	constructor() {
 		this.autoStart = true;
 		this.direction = MoveDirection.none;
-<<<<<<< HEAD
-		this.quantity = 1;
-		this.speed = 1;
-=======
 		this.life = new EmitterLife();
 		this.rate = new EmitterRate();
->>>>>>> bba6f2e6
 	}
 
 	public load(data?: RecursivePartial<IEmitter>, particlesOptions?: IParticles): void {
@@ -47,12 +38,6 @@
 
 			if (data.particles !== undefined) {
 				this.particles = new Particles();
-<<<<<<< HEAD
-
-				this.particles.load(data.particles);
-			}
-=======
->>>>>>> bba6f2e6
 
 				this.particles.load(data.particles);
 			}
