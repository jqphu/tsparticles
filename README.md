--- conflicted
+++ resolved
@@ -32,17 +32,6 @@
   * [WordPress](#WordPress)
 * [Templates and Resources](#Templates-and-Resources)
 * [Demo / Generator](#Demo--Generator)
-<<<<<<< HEAD
-    * [Characters as particles](#Characters-as-particles)
-    * [Mouse hover connections](#Mouse-hover-connections)
-    * [Polygon mask](#Polygon-mask)
-    * [Animated stars](#Animated-stars)
-    * [Nyan cat flying on scrolling stars](#Nyan-cat-flying-on-scrolling-stars)
-    * [Background Mask particles](#Background-Mask-particles)
-* [Migrating from Particles.js](#Migrating-from-Particlesjs)
-* [Plugins/Customizations](#PluginsCustomizations)
-
-=======
   * [Characters as particles](#Characters-as-particles)
   * [Mouse hover connections](#Mouse-hover-connections)
   * [Polygon mask](#Polygon-mask)
@@ -54,7 +43,6 @@
 
 ---
 
->>>>>>> 9e70130a
 ## Do you want to use it on your website?
 
 *Documentation and Development references [here](https://particles.js.org/docs/) 📖*
