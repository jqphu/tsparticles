{
  "name": "tsparticles-shape-rounded-rect",
  "version": "1.20.3",
  "description": "tsParticles rounded rect shape",
  "homepage": "https://particles.js.org/",
  "repository": {
    "type": "git",
    "url": "git+https://github.com/matteobruni/tsparticles.git",
    "directory": "shapes/rounded-rect"
  },
  "keywords": [
    "tsparticles",
    "particles",
    "particle",
    "canvas",
    "jsparticles",
    "xparticles",
    "particles-js",
    "particles.js",
    "particles-ts",
    "particles.ts",
    "typescript",
    "javascript",
    "animation",
    "web",
    "html5",
    "web-design",
    "webdesign",
    "css",
    "html",
    "css3",
    "animated",
    "background",
    "tsparticles-shape"
  ],
  "author": "Matteo Bruni",
  "license": "MIT",
  "bugs": {
    "url": "https://github.com/matteobruni/tsparticles/issues"
  },
  "main": "index.js",
  "jsdelivr": "tsparticles.shape.rounded-rect.min.js",
  "unpkg": "tsparticles.shape.rounded-rect.min.js",
  "browser": "index.js",
  "module": "index.js",
  "types": "index.d.ts",
  "dependencies": {
<<<<<<< HEAD
    "tsparticles-engine": "^1.35.2"
=======
    "tsparticles": "^1.35.3"
>>>>>>> 7c37efa4
  }
}<|MERGE_RESOLUTION|>--- conflicted
+++ resolved
@@ -45,10 +45,6 @@
   "module": "index.js",
   "types": "index.d.ts",
   "dependencies": {
-<<<<<<< HEAD
-    "tsparticles-engine": "^1.35.2"
-=======
-    "tsparticles": "^1.35.3"
->>>>>>> 7c37efa4
+    "tsparticles-engine": "^1.35.3"
   }
 }