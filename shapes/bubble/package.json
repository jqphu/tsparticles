{
  "name": "tsparticles-shape-bubble",
<<<<<<< HEAD
  "version": "2.0.0-alpha.7",
=======
  "version": "1.13.0",
>>>>>>> 8d6b6253
  "description": "tsParticles bubble shape",
  "homepage": "https://particles.js.org/",
  "scripts": {
    "prettify:src": "prettier --write ./src",
    "prettify:readme": "prettier --write ./README.md",
    "lint": "eslint src --ext .js,.jsx,.ts,.tsx --fix",
    "compile": "tsc && yarn build:ts:old",
    "build:ts:old": "npx downlevel-dts ./dist ./dist/ts4.0 --to=4.0 && npx downlevel-dts ./dist ./dist/ts3.8 --to=3.8 && npx downlevel-dts ./dist ./dist/ts3.4",
    "bundle": "webpack --mode production",
    "distfiles": "node ./scripts/distfiles.js",
    "build": "yarn clear:dist && yarn prettify:src && yarn compile && yarn lint && yarn bundle && yarn prettify:readme && yarn distfiles",
    "clear:dist": "rimraf -f ./dist",
    "prepack": "yarn build"
  },
  "repository": {
    "type": "git",
    "url": "git+https://github.com/matteobruni/tsparticles.git",
    "directory": "shapes/bubble"
  },
  "keywords": [
    "tsparticles",
    "particles",
    "particle",
    "canvas",
    "jsparticles",
    "xparticles",
    "particles-js",
    "particles.js",
    "particles-ts",
    "particles.ts",
    "typescript",
    "javascript",
    "animation",
    "web",
    "html5",
    "web-design",
    "webdesign",
    "css",
    "html",
    "css3",
    "animated",
    "background",
    "tsparticles-shape"
  ],
  "publishConfig": {
    "directory": "dist"
  },
  "author": "Matteo Bruni",
  "license": "MIT",
  "files": [
    "dist/**/*"
  ],
  "bugs": {
    "url": "https://github.com/matteobruni/tsparticles/issues"
  },
  "devDependencies": {
    "@babel/core": "^7.14.5",
    "@types/webpack-env": "^1.16.0",
    "@typescript-eslint/eslint-plugin": "^4.26.1",
    "@typescript-eslint/parser": "^4.26.1",
    "babel-loader": "^8.2.2",
    "eslint": "^7.28.0",
    "eslint-config-prettier": "^8.3.0",
    "prettier": "^2.3.1",
    "terser-webpack-plugin": "^5.1.3",
    "typescript": "^4.3.2",
    "webpack": "^5.38.1",
    "webpack-bundle-analyzer": "^4.4.2",
    "webpack-cli": "^4.7.2"
  },
  "dependencies": {
<<<<<<< HEAD
    "tsparticles-engine": "^2.0.0-alpha.7"
=======
    "tsparticles": "^1.28.0"
>>>>>>> 8d6b6253
  }
}<|MERGE_RESOLUTION|>--- conflicted
+++ resolved
@@ -1,10 +1,6 @@
 {
   "name": "tsparticles-shape-bubble",
-<<<<<<< HEAD
   "version": "2.0.0-alpha.7",
-=======
-  "version": "1.13.0",
->>>>>>> 8d6b6253
   "description": "tsParticles bubble shape",
   "homepage": "https://particles.js.org/",
   "scripts": {
@@ -76,10 +72,6 @@
     "webpack-cli": "^4.7.2"
   },
   "dependencies": {
-<<<<<<< HEAD
     "tsparticles-engine": "^2.0.0-alpha.7"
-=======
-    "tsparticles": "^1.28.0"
->>>>>>> 8d6b6253
   }
 }