{
  "package": {
    "dependencies": {
<<<<<<< HEAD
      "react-tsparticles": "^1.35.2",
      "tsparticles-engine": "^1.35.2",
=======
      "react-tsparticles": "^1.35.3",
      "tsparticles": "^1.35.3",
>>>>>>> 7c37efa4
      "tslib": "^2.3.0"
    }
  }
}<|MERGE_RESOLUTION|>--- conflicted
+++ resolved
@@ -1,13 +1,8 @@
 {
   "package": {
     "dependencies": {
-<<<<<<< HEAD
-      "react-tsparticles": "^1.35.2",
-      "tsparticles-engine": "^1.35.2",
-=======
       "react-tsparticles": "^1.35.3",
-      "tsparticles": "^1.35.3",
->>>>>>> 7c37efa4
+      "tsparticles-engine": "^1.35.3",
       "tslib": "^2.3.0"
     }
   }
