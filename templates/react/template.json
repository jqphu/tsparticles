--- conflicted
+++ resolved
@@ -1,13 +1,8 @@
 {
   "package": {
     "dependencies": {
-<<<<<<< HEAD
       "react-tsparticles": "^2.0.0-beta.2",
-      "tsparticles-engine": "^2.0.0-beta.0",
-=======
-      "react-tsparticles": "^1.37.3",
-      "tsparticles": "^1.37.3",
->>>>>>> dc26ba8f
+      "tsparticles-engine": "^2.0.0-beta.1",
       "tslib": "^2.3.0"
     }
   }
