{
  "packages": [
    "components/*",
    "core/*",
    "demo/*",
    "presets/*",
    "shapes/*",
    "templates/*",
<<<<<<< HEAD
    "website/*"
=======
    "website"
>>>>>>> be6f0e32
  ],
  "version": "independent",
  "npmClient": "yarn",
  "useWorkspaces": true,
  "command": {
    "version": {
      "message": "chore(release): published new version"
    }
  }
}<|MERGE_RESOLUTION|>--- conflicted
+++ resolved
@@ -6,11 +6,7 @@
     "presets/*",
     "shapes/*",
     "templates/*",
-<<<<<<< HEAD
-    "website/*"
-=======
     "website"
->>>>>>> be6f0e32
   ],
   "version": "independent",
   "npmClient": "yarn",
