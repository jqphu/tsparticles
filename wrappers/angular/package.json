{
  "name": "ng-particles",
  "version": "1.17.0-alpha.6",
  "scripts": {
    "ng": "ng",
    "start": "ng serve",
    "build:all": "ng build",
    "build": "node scripts/prebuild.js && ng build ng-particles --prod",
    "version": "yarn build && git add ./projects/ng-particles/package.json",
    "test": "ng test",
    "lint": "ng lint",
    "e2e": "ng e2e",
    "prepare": "yarn build"
  },
  "publishConfig": {
    "directory": "dist/ng-particles"
  },
  "dependencies": {
    "@angular/animations": "^10.0.0",
    "@angular/common": "^10.0.0",
    "@angular/compiler": "^9.1.9",
    "@angular/core": "^9.1.9",
    "@angular/forms": "^10.0.0",
    "@angular/platform-browser": "^9.1.9",
    "@angular/platform-browser-dynamic": "^10.0.0",
    "@angular/router": "^9.1.9",
    "rxjs": "~6.5.4",
    "tslib": "^1.13.0",
    "tsparticles": "^1.17.0-alpha.6",
    "zone.js": "~0.10.2"
  },
  "devDependencies": {
<<<<<<< HEAD
    "@angular-devkit/build-angular": "~0.901.8",
    "@angular-devkit/build-ng-packagr": "~0.901.8",
    "@angular/cli": "~10.0.0",
=======
    "@angular-devkit/build-angular": "~0.1000.0",
    "@angular-devkit/build-ng-packagr": "~0.1000.0",
    "@angular/cli": "~9.1.8",
>>>>>>> 6d0dde9c
    "@angular/compiler-cli": "^9.1.9",
    "@types/node": "^14.0.13",
    "codelyzer": "^5.1.2",
    "fs": "^0.0.1-security",
    "ng-packagr": "^10.0.0",
    "protractor": "~7.0.0",
    "ts-node": "~8.10.2",
    "tslint": "~6.1.0",
    "typescript": "~3.8.3"
  },
  "gitHead": "7024687a6c12642f762f2520f220273b26cc3e93"
}<|MERGE_RESOLUTION|>--- conflicted
+++ resolved
@@ -30,15 +30,9 @@
     "zone.js": "~0.10.2"
   },
   "devDependencies": {
-<<<<<<< HEAD
-    "@angular-devkit/build-angular": "~0.901.8",
-    "@angular-devkit/build-ng-packagr": "~0.901.8",
-    "@angular/cli": "~10.0.0",
-=======
     "@angular-devkit/build-angular": "~0.1000.0",
     "@angular-devkit/build-ng-packagr": "~0.1000.0",
-    "@angular/cli": "~9.1.8",
->>>>>>> 6d0dde9c
+    "@angular/cli": "~10.0.0",
     "@angular/compiler-cli": "^9.1.9",
     "@types/node": "^14.0.13",
     "codelyzer": "^5.1.2",
