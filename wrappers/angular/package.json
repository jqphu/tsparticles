--- conflicted
+++ resolved
@@ -30,13 +30,8 @@
     "zone.js": "~0.10.2"
   },
   "devDependencies": {
-<<<<<<< HEAD
     "@angular-devkit/build-angular": "~0.1000.0",
-    "@angular-devkit/build-ng-packagr": "~0.901.8",
-=======
-    "@angular-devkit/build-angular": "~0.901.8",
     "@angular-devkit/build-ng-packagr": "~0.1000.0",
->>>>>>> 2e8259fd
     "@angular/cli": "~9.1.8",
     "@angular/compiler-cli": "^9.1.9",
     "@types/node": "^14.0.13",
