{
  "name": "tsparticles-editor",
  "version": "1.18.9",
  "description": "tsParticles Configuration Editor",
  "keywords": [
    "tsparticles",
    "particles.js",
    "particles",
    "editor",
    "dat.gui",
    "javascript",
    "wysiwyg"
  ],
  "author": "Matteo Bruni <ar3s@icloud.com>",
  "homepage": "https://particles.matteobruni.it/",
  "license": "MIT",
  "directories": {
    "dist": "dist"
  },
  "files": [
    "dist/**/*"
  ],
  "main": "dist/index.js",
  "jsdelivr": "dist/tsparticles.editor.min.js",
  "unpkg": "dist/tsparticles.editor.min.js",
  "browser": "dist/index.js",
  "repository": {
    "type": "git",
    "url": "git+https://github.com/matteobruni/tsparticles.git",
    "directory": "core/editor"
  },
  "scripts": {
    "prettify:src": "prettier --write ./src/",
    "prettify:readme": "prettier --write ./README.md",
    "lint": "eslint src --ext .js,.jsx,.ts,.tsx --fix",
    "clear:dist": "rimraf -f ./dist",
    "build:ts:es": "tsc -b tsconfig.browser.json",
    "build:ts": "tsc",
    "build": "pnpm run clear:dist && pnpm run prettify:src && pnpm run build:ts:es && pnpm run lint && webpack --mode production && pnpm run build:ts && pnpm run prettify:readme",
    "prepack": "pnpm run build"
  },
  "bugs": {
    "url": "https://github.com/matteobruni/tsparticles/issues"
  },
  "dependencies": {
    "object-gui": "^1.0.11",
<<<<<<< HEAD
    "tsparticles": "workspace:^1.18.8"
=======
    "tsparticles": "^1.18.9"
>>>>>>> a2434cd9
  },
  "devDependencies": {
    "@babel/core": "^7.12.3",
    "@typescript-eslint/eslint-plugin": "^4.6.0",
    "@typescript-eslint/parser": "^4.6.0",
    "babel-loader": "^8.1.0",
    "eslint": "^7.12.1",
    "eslint-config-prettier": "^6.15.0",
    "fibers": "^5.0.0",
    "prettier": "^2.1.2",
    "rimraf": "^3.0.2",
    "sass": "^1.27.0",
    "sass-loader": "^10.0.4",
    "terser-webpack-plugin": "^5.0.3",
    "typescript": "^4.0.5",
    "webpack": "^5.3.0",
    "webpack-bundle-analyzer": "^3.9.0",
    "webpack-cli": "^4.1.0"
  }
}<|MERGE_RESOLUTION|>--- conflicted
+++ resolved
@@ -44,11 +44,7 @@
   },
   "dependencies": {
     "object-gui": "^1.0.11",
-<<<<<<< HEAD
-    "tsparticles": "workspace:^1.18.8"
-=======
-    "tsparticles": "^1.18.9"
->>>>>>> a2434cd9
+    "tsparticles": "workspace:^1.18.9"
   },
   "devDependencies": {
     "@babel/core": "^7.12.3",
