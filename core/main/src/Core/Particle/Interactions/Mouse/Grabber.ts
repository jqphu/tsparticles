import type { Container } from "../../../Container";
<<<<<<< HEAD
import { Constants, Utils, ColorUtils } from "../../../../Utils";
import type { IRgb } from "../../../Interfaces/IRgb";
import type { IColor } from "../../../Interfaces/IColor";
=======
import { Constants, Utils, Circle, ColorUtils } from "../../../../Utils";
import { IRgb } from "../../../Interfaces/IRgb";
>>>>>>> acf41515
import { HoverMode } from "../../../../Enums/Modes";
import type { IExternalInteractor } from "../../../Interfaces/IExternalInteractor";

/**
 * Particle grab manager
 */
export class Grabber implements IExternalInteractor {
    constructor(private readonly container: Container) {
    }

    public isEnabled(): boolean {
        const container = this.container;
        const mouse = container.interactivity.mouse;
        const events = container.options.interactivity.events;

        if (!(events.onHover.enable && mouse.position)) {
            return false;
        }

        const hoverMode = events.onHover.mode;

        return Utils.isInArray(HoverMode.grab, hoverMode);
    }

    public reset(): void {
        // do nothing
    }

    public interact(): void {
        const container = this.container;
        const options = container.options;
        const interactivity = options.interactivity;

        if (interactivity.events.onHover.enable && container.interactivity.status === Constants.mouseMoveEvent) {
            const mousePos = container.interactivity.mouse.position;

            if (mousePos === undefined) {
                return;
            }

            const distance = container.retina.grabModeDistance;
            //const query = container.particles.spatialGrid.queryRadiusWithDistance(mousePos, distance);
            const query = container.particles.quadTree.queryCircle(mousePos, distance);

            //for (const { distance, particle } of query) {
            for (const particle of query) {
                /*
                   draw a line between the cursor and the particle
                   if the distance between them is under the config distance
                */
                const pos = particle.getPosition();
                const distance = Utils.getDistance(pos, mousePos);

                if (distance <= container.retina.grabModeDistance) {
                    const grabLineOptions = interactivity.modes.grab.links;
                    const lineOpacity = grabLineOptions.opacity;
                    const grabDistance = container.retina.grabModeDistance;
                    const opacityLine = lineOpacity - (distance * lineOpacity) / grabDistance;

                    if (opacityLine > 0) {
                        /* style */
                        const optColor = grabLineOptions.color ?? particle.particlesOptions.links.color;

                        if (!container.particles.grabLineColor) {
                            const linksOptions = container.options.interactivity.modes.grab.links;
                            const color = typeof optColor === "string" ? optColor : optColor.value;

                            /* particles.line_linked - convert hex colors to rgb */
                            //  check for the color profile requested and
                            //  then return appropriate value

                            if (color === Constants.randomColorValue) {
                                if (linksOptions.consent) {
                                    container.particles.grabLineColor = ColorUtils.colorToRgb({
                                        value: color,
                                    });
                                } else if (linksOptions.blink) {
                                    container.particles.grabLineColor = Constants.randomColorValue;
                                } else {
                                    container.particles.grabLineColor = Constants.midColorValue;
                                }
                            } else if (color !== undefined) {
                                container.particles.grabLineColor = ColorUtils.colorToRgb({
                                    value: color,
                                });
                            }
                        }

                        let colorLine: IRgb | undefined;

                        if (container.particles.grabLineColor === Constants.randomColorValue) {
                            colorLine = ColorUtils.getRandomRgbColor();
                        } else if (container.particles.grabLineColor === "mid") {
                            const sourceColor = particle.getFillColor() ?? particle.getStrokeColor();

                            colorLine = sourceColor ? ColorUtils.hslToRgb(sourceColor) : undefined;
                        } else {
                            colorLine = container.particles.grabLineColor as IRgb;
                        }

                        if (colorLine === undefined) {
                            return;
                        }

                        container.canvas.drawGrabLine(particle, colorLine, opacityLine, mousePos);
                    }
                }
            }
        }
    }
}<|MERGE_RESOLUTION|>--- conflicted
+++ resolved
@@ -1,12 +1,6 @@
 import type { Container } from "../../../Container";
-<<<<<<< HEAD
-import { Constants, Utils, ColorUtils } from "../../../../Utils";
-import type { IRgb } from "../../../Interfaces/IRgb";
-import type { IColor } from "../../../Interfaces/IColor";
-=======
 import { Constants, Utils, Circle, ColorUtils } from "../../../../Utils";
 import { IRgb } from "../../../Interfaces/IRgb";
->>>>>>> acf41515
 import { HoverMode } from "../../../../Enums/Modes";
 import type { IExternalInteractor } from "../../../Interfaces/IExternalInteractor";
 
