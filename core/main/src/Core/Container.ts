/**
 * [[include:Container.md]]
 * @packageDocumentation
 */
import { Canvas } from "./Canvas";
import type { IRepulse } from "./Interfaces/IRepulse";
import type { IBubble } from "./Interfaces/IBubble";
import type { IContainerInteractivity } from "./Interfaces/IContainerInteractivity";
import { Particles } from "./Particles";
import { Retina } from "./Retina";
import type { IOptions } from "../Options/Interfaces/IOptions";
import { FrameManager } from "./FrameManager";
import type { RecursivePartial } from "../Types";
import { Options } from "../Options/Classes/Options";
import type { IContainerPlugin } from "./Interfaces/IContainerPlugin";
import type { IShapeDrawer } from "./Interfaces/IShapeDrawer";
import { EventListeners, Plugins, Utils } from "../Utils";
import { Particle } from "./Particle";
import type { INoiseValue } from "./Interfaces/INoiseValue";
import type { INoise } from "./Interfaces/INoise";
import type { IRgb } from "./Interfaces/IRgb";
import type { IAttract } from "./Interfaces/IAttract";

/**
 * The object loaded into an HTML element, it'll contain options loaded and all data to let everything working
 * [[include:Container.md]]
 * @category Core
 */
export class Container {
    public started;
    public destroyed;
    public density;
    public pageHidden;
    public lastFrameTime;
    public interactivity: IContainerInteractivity;
    public bubble: IBubble;
    public repulse: IRepulse;
    public attract: IAttract;
<<<<<<< HEAD

    public readonly options;
    public readonly retina;
    public readonly canvas;
    public readonly particles;
    public readonly drawer;
    public readonly drawers;
    public readonly plugins;
=======
    public lastFrameTime: number;
    public pageHidden: boolean;
    public drawer: FrameManager;
    public started: boolean;
    public destroyed: boolean;
    public density: number;
    public fpsLimit: number;
>>>>>>> 86a2c492

    public readonly noise: INoise;

    private paused;
    private firstStart;
    private drawAnimationFrame?: number;

    private readonly eventListeners;

    /**
     * This is the core class, create an instance to have a new working particles manager
     * @constructor
     * @param id the id to identify this instance
     * @param sourceOptions the options to load
     * @param presets all the presets to load with options
     */
    constructor(
        public readonly id: string,
        public readonly sourceOptions?: RecursivePartial<IOptions>,
        ...presets: string[]
    ) {
        this.firstStart = true;
        this.started = false;
        this.destroyed = false;
        this.paused = true;
        this.lastFrameTime = 0;
        this.pageHidden = false;
        this.retina = new Retina(this);
        this.canvas = new Canvas(this);
        this.particles = new Particles(this);
        this.drawer = new FrameManager(this);
        this.noise = {
            generate: (): INoiseValue => {
                return {
                    angle: Math.random() * Math.PI * 2,
                    length: Math.random(),
                };
            },
            init: (): void => {
                // nothing required
            },
            update: (): void => {
                // nothing required
            },
        };
        this.interactivity = {
            mouse: {
                clicking: false,
                inside: false,
            },
        };
        this.bubble = {};
        this.repulse = { particles: [] };
        this.attract = { particles: [] };
        this.plugins = new Map<string, IContainerPlugin>();
        this.drawers = new Map<string, IShapeDrawer>();
        this.density = 1;
        /* tsParticles variables with default values */
        this.options = new Options();

        for (const preset of presets) {
            this.options.load(Plugins.getPreset(preset));
        }

        const shapes = Plugins.getSupportedShapes();

        for (const type of shapes) {
            const drawer = Plugins.getShapeDrawer(type);

            if (drawer) {
                this.drawers.set(type, drawer);
            }
        }

        /* options settings */
        if (this.sourceOptions) {
            this.options.load(this.sourceOptions);
        }

<<<<<<< HEAD
        this.options.setTheme(undefined);
=======
        this.fpsLimit = this.options.fpsLimit > 0 ? this.options.fpsLimit : 60;
>>>>>>> 86a2c492

        /* ---------- tsParticles - start ------------ */
        this.eventListeners = new EventListeners(this);
    }

    /**
     * Starts animations and resume from pause
     * @param force
     */
    public play(force?: boolean): void {
        const needsUpdate = this.paused || force;

        if (this.firstStart && !this.options.autoPlay) {
            this.firstStart = false;
            return;
        }

        if (this.paused) {
            this.paused = false;
        }

        if (needsUpdate) {
            for (const [, plugin] of this.plugins) {
                if (plugin.play) {
                    plugin.play();
                }
            }

            this.lastFrameTime = performance.now();
        }

        this.draw();
    }

    /**
     * Pauses animations
     */
    public pause(): void {
        if (this.drawAnimationFrame !== undefined) {
            Utils.cancelAnimation(this.drawAnimationFrame);

            delete this.drawAnimationFrame;
        }

        if (this.paused) {
            return;
        }

        for (const [, plugin] of this.plugins) {
            if (plugin.pause) {
                plugin.pause();
            }
        }

        if (!this.pageHidden) {
            this.paused = true;
        }
    }

    /**
     * Draws a frame
     */
    public draw(): void {
        this.drawAnimationFrame = Utils.animate((timestamp) => this.drawer.nextFrame(timestamp));
    }

    /**
     * Gets the animation status
     * @returns `true` is playing, `false` is paused
     */
    public getAnimationStatus(): boolean {
        return !this.paused;
    }

    /**
     * Customise noise generation
     * @param noiseOrGenerator the [[INoise]] object or a function that generates a [[INoiseValue]] object from [[Particle]]
     * @param init the [[INoise]] init function, if the first parameter is a generator function
     * @param update the [[INoise]] update function, if the first parameter is a generator function
     */
    public setNoise(
        noiseOrGenerator?: INoise | ((particle: Particle) => INoiseValue),
        init?: () => void,
        update?: () => void
    ): void {
        if (!noiseOrGenerator) {
            return;
        }

        if (typeof noiseOrGenerator === "function") {
            this.noise.generate = noiseOrGenerator;

            if (init) {
                this.noise.init = init;
            }

            if (update) {
                this.noise.update = update;
            }
        } else {
            if (noiseOrGenerator.generate) {
                this.noise.generate = noiseOrGenerator.generate;
            }

            if (noiseOrGenerator.init) {
                this.noise.init = noiseOrGenerator.init;
            }

            if (noiseOrGenerator.update) {
                this.noise.update = noiseOrGenerator.update;
            }
        }
    }

    /* ---------- tsParticles functions - vendors ------------ */

    /**
     * Aligns particles number to the specified density in the current canvas size
     */
    public densityAutoParticles(): void {
        if (!this.options.particles.number.density.enable) {
            return;
        }

        this.initDensityFactor();

        const numberOptions = this.options.particles.number;
        const optParticlesNumber = numberOptions.value;
        const optParticlesLimit = numberOptions.limit > 0 ? numberOptions.limit : optParticlesNumber;
        const particlesNumber = Math.min(optParticlesNumber, optParticlesLimit) * this.density;
        const particlesCount = this.particles.count;

        if (particlesCount < particlesNumber) {
            this.particles.push(Math.abs(particlesNumber - particlesCount));
        } else if (particlesCount > particlesNumber) {
            this.particles.removeQuantity(particlesCount - particlesNumber);
        }
    }

    /**
     * Destroys the current container, invalidating it
     */
    public destroy(): void {
        this.stop();

        this.canvas.destroy();

        for (const [, drawer] of this.drawers) {
            if (drawer.destroy) {
                drawer.destroy(this);
            }
        }

        for (const key of this.drawers.keys()) {
            this.drawers.delete(key);
        }

        this.destroyed = true;
    }

    /**
     * @deprecated this method is deprecated, please use the exportImage method
     * @param callback The callback to handle the image
     */
    public exportImg(callback: BlobCallback): void {
        this.exportImage(callback);
    }

    /**
     * Exports the current canvas image, `background` property of `options` won't be rendered because it's css related
     * @param callback The callback to handle the image
     * @param type The exported image type
     * @param quality The exported image quality
     */
    public exportImage(callback: BlobCallback, type?: string, quality?: number): void {
        return this.canvas.element?.toBlob(callback, type ?? "image/png", quality);
    }

    /**
     * Exports the current configuration using `options` property
     * @returns a JSON string created from `options` property
     */
    public exportConfiguration(): string {
        return JSON.stringify(this.options, undefined, 2);
    }

    public async refresh(): Promise<void> {
        /* restart */
        this.stop();
        await this.start();
    }

    /**
     * Stops the container, opposite to `start`. Clears some resources and stops events.
     */
    public stop(): void {
        if (!this.started) {
            return;
        }

        this.firstStart = true;
        this.started = false;
        this.eventListeners.removeListeners();
        this.pause();
        this.particles.clear();
        this.canvas.clear();

        for (const [, plugin] of this.plugins) {
            if (plugin.stop) {
                plugin.stop();
            }
        }

        for (const key of this.plugins.keys()) {
            this.plugins.delete(key);
        }

        this.particles.linksColors = new Map<string, IRgb | string | undefined>();

        delete this.particles.grabLineColor;
        delete this.particles.linksColor;
    }

    public async loadTheme(name?: string): Promise<void> {
        this.options.setTheme(name);

        await this.refresh();
    }

    /**
     * Starts the container, initializes what are needed to create animations and event handling
     */
    public async start(): Promise<void> {
        if (this.started) {
            return;
        }

        await this.init();

        this.started = true;

        this.eventListeners.addListeners();

        for (const [, plugin] of this.plugins) {
            if (plugin.startAsync !== undefined) {
                await plugin.startAsync();
            } else if (plugin.start !== undefined) {
                plugin.start();
            }
        }

        this.play();
    }

    private async init(): Promise<void> {
        /* init canvas + particles */
        this.retina.init();
        this.canvas.init();

        this.fpsLimit = this.options.fpsLimit > 0 ? this.options.fpsLimit : 60;

        const availablePlugins = Plugins.getAvailablePlugins(this);

        for (const [id, plugin] of availablePlugins) {
            this.plugins.set(id, plugin);
        }

        for (const [, drawer] of this.drawers) {
            if (drawer.init) {
                await drawer.init(this);
            }
        }

        for (const [, plugin] of this.plugins) {
            if (plugin.init) {
                plugin.init(this.options);
            } else if (plugin.initAsync !== undefined) {
                await plugin.initAsync(this.options);
            }
        }

        this.canvas.windowResize();
        this.particles.init();
    }

    private initDensityFactor(): void {
        const densityOptions = this.options.particles.number.density;

        if (!this.canvas.element || !densityOptions.enable) {
            return;
        }

        const canvas = this.canvas.element;
        const pxRatio = this.retina.pixelRatio;

        this.density = (canvas.width * canvas.height) / (densityOptions.factor * pxRatio * densityOptions.area);
    }
}<|MERGE_RESOLUTION|>--- conflicted
+++ resolved
@@ -32,11 +32,11 @@
     public density;
     public pageHidden;
     public lastFrameTime;
+    public fpsLimit;
     public interactivity: IContainerInteractivity;
     public bubble: IBubble;
     public repulse: IRepulse;
     public attract: IAttract;
-<<<<<<< HEAD
 
     public readonly options;
     public readonly retina;
@@ -45,15 +45,6 @@
     public readonly drawer;
     public readonly drawers;
     public readonly plugins;
-=======
-    public lastFrameTime: number;
-    public pageHidden: boolean;
-    public drawer: FrameManager;
-    public started: boolean;
-    public destroyed: boolean;
-    public density: number;
-    public fpsLimit: number;
->>>>>>> 86a2c492
 
     public readonly noise: INoise;
 
@@ -133,11 +124,9 @@
             this.options.load(this.sourceOptions);
         }
 
-<<<<<<< HEAD
+        this.fpsLimit = this.options.fpsLimit > 0 ? this.options.fpsLimit : 60;
+
         this.options.setTheme(undefined);
-=======
-        this.fpsLimit = this.options.fpsLimit > 0 ? this.options.fpsLimit : 60;
->>>>>>> 86a2c492
 
         /* ---------- tsParticles - start ------------ */
         this.eventListeners = new EventListeners(this);
