import type { Container } from "./Container";
import type { IDimension } from "./Interfaces/IDimension";
import type { IRgb, IRgba } from "./Interfaces/Colors";
import type { ICoordinates } from "./Interfaces/ICoordinates";
import type { IParticle } from "./Interfaces/IParticle";
import type { IContainerPlugin } from "./Interfaces/IContainerPlugin";
import type { ILink } from "./Interfaces/ILink";
import { CanvasUtils, ColorUtils, Constants, NumberUtils, Utils } from "../Utils";
import type { Particle } from "./Particle";
import type { IDelta } from "./Interfaces/IDelta";

/**
 * Canvas manager
 * @category Core
 */
export class Canvas {
    /**
     * The particles canvas
     */
    public element?: HTMLCanvasElement;

    /**
     * The particles canvas dimension
     */
    public readonly size: IDimension;

    /**
     * The particles canvas context
     */
    private context: CanvasRenderingContext2D | null;
    private generatedCanvas;
    private coverColor?: IRgba;
    private trailFillColor?: IRgb;
    private originalStyle?: CSSStyleDeclaration;

    /**
     * Constructor of canvas manager
     * @param container the parent container
     */
    constructor(private readonly container: Container) {
        this.size = {
            height: 0,
            width: 0,
        };

        this.context = null;
        this.generatedCanvas = false;
    }

    /* ---------- tsParticles functions - canvas ------------ */
    /**
     * Initializes the canvas element
     */
    public init(): void {
        this.resize();

        const options = this.container.options;
        const element = this.element;

        if (element) {
            if (options.backgroundMode.enable) {
                this.originalStyle = Utils.deepExtend({}, element.style) as CSSStyleDeclaration;

                element.style.position = "fixed";
                element.style.zIndex = options.backgroundMode.zIndex.toString(10);
                element.style.top = "0";
                element.style.left = "0";
                element.style.width = "100%";
                element.style.height = "100%";
            } else {
                element.style.position = this.originalStyle?.position ?? "";
                element.style.zIndex = this.originalStyle?.zIndex ?? "";
                element.style.top = this.originalStyle?.top ?? "";
                element.style.left = this.originalStyle?.left ?? "";
                element.style.width = this.originalStyle?.width ?? "";
                element.style.height = this.originalStyle?.height ?? "";
            }
        }

        const cover = options.backgroundMask.cover;
        const color = cover.color;
        const trail = options.particles.move.trail;

        const coverRgb = ColorUtils.colorToRgb(color);

        this.coverColor =
            coverRgb !== undefined
                ? {
                      r: coverRgb.r,
                      g: coverRgb.g,
                      b: coverRgb.b,
                      a: cover.opacity,
                  }
                : undefined;
        this.trailFillColor = ColorUtils.colorToRgb(trail.fillColor);

        this.initBackground();
        this.paint();
    }

    public loadCanvas(canvas: HTMLCanvasElement, generatedCanvas?: boolean): void {
        if (!canvas.className) {
            canvas.className = Constants.canvasClass;
        }

        if (this.generatedCanvas) {
            this.element?.remove();
        }

        this.generatedCanvas = generatedCanvas ?? this.generatedCanvas;
        this.element = canvas;
        this.originalStyle = Utils.deepExtend({}, this.element.style) as CSSStyleDeclaration;
        this.size.height = canvas.offsetHeight;
        this.size.width = canvas.offsetWidth;

        this.context = this.element.getContext("2d");
        this.container.retina.init();
        this.initBackground();
    }

    public destroy(): void {
        if (this.generatedCanvas) {
            this.element?.remove();
        }

        if (this.context) {
            CanvasUtils.clear(this.context, this.size);
        }
    }

    /**
     * Calculates the size of the canvas
     */
    public resize(): void {
        if (!this.element) {
            return;
        }

        this.element.width = this.size.width;
        this.element.height = this.size.height;
    }

    /**
     * Paints the canvas background
     */
    public paint(): void {
        const options = this.container.options;

        if (!this.context) {
            return;
        }

        if (options.backgroundMask.enable && options.backgroundMask.cover && this.coverColor) {
            CanvasUtils.clear(this.context, this.size);
            this.paintBase(ColorUtils.getStyleFromRgb(this.coverColor, this.coverColor.a));
        } else {
            this.paintBase();
        }
    }

    /**
     * Clears the canvas content
     */
    public clear(): void {
        const options = this.container.options;
        const trail = options.particles.move.trail;

        if (options.backgroundMask.enable) {
            this.paint();
        } else if (trail.enable && trail.length > 0 && this.trailFillColor) {
            this.paintBase(ColorUtils.getStyleFromRgb(this.trailFillColor, 1 / trail.length));
        } else if (this.context) {
            CanvasUtils.clear(this.context, this.size);
        }
    }

    public windowResize(): void {
        if (!this.element) {
            return;
        }

        const container = this.container;

        container.canvas.initSize();

        /* density particles enabled */
        container.particles.setDensity();

        for (const [, plugin] of container.plugins) {
            if (plugin.resize !== undefined) {
                plugin.resize();
            }
        }
    }

<<<<<<< HEAD
    public initSize() {
=======
    public initSize(): void {
>>>>>>> a1ace8a4
        if (!this.element) {
            return;
        }

        const container = this.container;
        const pxRatio = container.retina.pixelRatio;

        container.canvas.size.width = this.element.offsetWidth * pxRatio;
        container.canvas.size.height = this.element.offsetHeight * pxRatio;

        this.element.width = container.canvas.size.width;
        this.element.height = container.canvas.size.height;
    }

    public drawConnectLine(p1: IParticle, p2: IParticle): void {
        const lineStyle = this.lineStyle(p1, p2);

        if (!lineStyle) {
            return;
        }

        const ctx = this.context;

        if (!ctx) {
            return;
        }

        const pos1 = p1.getPosition();
        const pos2 = p2.getPosition();

        CanvasUtils.drawConnectLine(ctx, p1.linksWidth ?? this.container.retina.linksWidth, lineStyle, pos1, pos2);
    }

    public drawGrabLine(particle: IParticle, lineColor: IRgb, opacity: number, mousePos: ICoordinates): void {
        const container = this.container;
        const ctx = container.canvas.context;

        if (!ctx) {
            return;
        }

        const beginPos = particle.getPosition();

        CanvasUtils.drawGrabLine(
            ctx,
            particle.linksWidth ?? container.retina.linksWidth,
            beginPos,
            mousePos,
            lineColor,
            opacity
        );
    }

    public drawParticleShadow(particle: Particle, mousePos: ICoordinates): void {
        if (!this.context) {
            return;
        }

        CanvasUtils.drawParticleShadow(this.container, this.context, particle, mousePos);
    }

    public drawLinkTriangle(p1: IParticle, link1: ILink, link2: ILink): void {
        const container = this.container;
        const options = container.options;
        const p2 = link1.destination;
        const p3 = link2.destination;
        const triangleOptions = p1.particlesOptions.links.triangles;
        const opacityTriangle = triangleOptions.opacity ?? (link1.opacity + link2.opacity) / 2;

        if (opacityTriangle <= 0) {
            return;
        }

        const pos1 = p1.getPosition();
        const pos2 = p2.getPosition();
        const pos3 = p3.getPosition();

        const ctx = this.context;

        if (!ctx) {
            return;
        }

        if (
            NumberUtils.getDistance(pos1, pos2) > container.retina.linksDistance ||
            NumberUtils.getDistance(pos3, pos2) > container.retina.linksDistance ||
            NumberUtils.getDistance(pos3, pos1) > container.retina.linksDistance
        ) {
            return;
        }

        let colorTriangle = ColorUtils.colorToRgb(triangleOptions.color);

        if (!colorTriangle) {
            const linksOptions = p1.particlesOptions.links;
            const linkColor =
                linksOptions.id !== undefined
                    ? container.particles.linksColors.get(linksOptions.id)
                    : container.particles.linksColor;

            colorTriangle = ColorUtils.getLinkColor(p1, p2, linkColor);
        }

        if (!colorTriangle) {
            return;
        }

        CanvasUtils.drawLinkTriangle(
            ctx,
            pos1,
            pos2,
            pos3,
            options.backgroundMask.enable,
            options.backgroundMask.composite,
            colorTriangle,
            opacityTriangle
        );
    }

    public drawLinkLine(p1: IParticle, link: ILink): void {
        const container = this.container;
        const options = container.options;
        const p2 = link.destination;
        let opacity = link.opacity;
        const pos1 = p1.getPosition();
        const pos2 = p2.getPosition();

        const ctx = this.context;

        if (!ctx) {
            return;
        }

        let colorLine: IRgb | undefined;

        /*
         * particles connecting line color:
         *
         *  random: in blink mode : in every frame refresh the color would change
         *          hence resulting blinking of lines
         *  mid: in consent mode: sample particles color and get a mid level color
         *                        from those two for the connecting line color
         */

        const twinkle = p1.particlesOptions.twinkle.lines;

        if (twinkle.enable) {
            const twinkleFreq = twinkle.frequency;
            const twinkleRgb = ColorUtils.colorToRgb(twinkle.color);
            const twinkling = Math.random() < twinkleFreq;

            if (twinkling && twinkleRgb !== undefined) {
                colorLine = twinkleRgb;
                opacity = twinkle.opacity;
            }
        }

        if (!colorLine) {
            const linksOptions = p1.particlesOptions.links;
            const linkColor =
                linksOptions.id !== undefined
                    ? container.particles.linksColors.get(linksOptions.id)
                    : container.particles.linksColor;

            colorLine = ColorUtils.getLinkColor(p1, p2, linkColor);
        }

        if (!colorLine) {
            return;
        }

        const width = p1.linksWidth ?? container.retina.linksWidth;
        const maxDistance = p1.linksDistance ?? container.retina.linksDistance;

        CanvasUtils.drawLinkLine(
            ctx,
            width,
            pos1,
            pos2,
            maxDistance,
            container.canvas.size,
            p1.particlesOptions.links.warp,
            options.backgroundMask.enable,
            options.backgroundMask.composite,
            colorLine,
            opacity,
            p1.particlesOptions.links.shadow
        );
    }

    public drawParticle(particle: Particle, delta: IDelta): void {
        if (particle.image?.loaded === false || particle.spawning || particle.destroyed) {
            return;
        }

        const pfColor = particle.getFillColor();
        const psColor = particle.getStrokeColor() ?? pfColor;

        if (!pfColor && !psColor) {
            return;
        }

        const options = this.container.options;
        const pOptions = particle.particlesOptions;
        const twinkle = pOptions.twinkle.particles;
        const twinkleFreq = twinkle.frequency;
        const twinkleRgb = ColorUtils.colorToRgb(twinkle.color);
        const twinkling = twinkle.enable && Math.random() < twinkleFreq;
        const radius = particle.getRadius();
        const opacity = twinkling ? twinkle.opacity : particle.bubble.opacity ?? particle.opacity.value;
        const strokeOpacity = particle.stroke.opacity ?? opacity;
        const infectionStage = particle.infecter.infectionStage;
        const infection = options.infection;
        const infectionStages = infection.stages;
        const infectionColor = infectionStage !== undefined ? infectionStages[infectionStage].color : undefined;
        const infectionRgb = ColorUtils.colorToRgb(infectionColor);
        const fColor =
            twinkling && twinkleRgb !== undefined
                ? twinkleRgb
                : infectionRgb ?? (pfColor ? ColorUtils.hslToRgb(pfColor) : undefined);
        const sColor =
            twinkling && twinkleRgb !== undefined
                ? twinkleRgb
                : infectionRgb ?? (psColor ? ColorUtils.hslToRgb(psColor) : undefined);
        const zIndexOptions = particle.particlesOptions.zIndex;
        const zOpacityFactor = 1 - zIndexOptions.opacityRate * particle.zIndexFactor;
        const zOpacity = opacity * zOpacityFactor;

        const fillColorValue = fColor !== undefined ? ColorUtils.getStyleFromRgb(fColor, zOpacity) : undefined;

        if (!this.context || (!fillColorValue && !sColor)) {
            return;
        }

        const zStrokeOpacity = strokeOpacity * zOpacityFactor;
        const strokeColorValue =
            sColor !== undefined ? ColorUtils.getStyleFromRgb(sColor, zStrokeOpacity) : fillColorValue;

        this.drawParticleLinks(particle);

        if (radius > 0) {
            CanvasUtils.drawParticle(
                this.container,
                this.context,
                particle,
                delta,
                fillColorValue,
                strokeColorValue,
                options.backgroundMask.enable,
                options.backgroundMask.composite,
                radius,
                opacity,
                particle.particlesOptions.shadow
            );
        }
    }

    public drawParticleLinks(particle: Particle): void {
        if (!this.context) {
            return;
        }

        const container = this.container;
        const particles = container.particles;
        const pOptions = particle.particlesOptions;

        if (particle.links.length > 0) {
            this.context.save();
            const p1Links = particle.links.filter((l) => {
                const linkFreq = container.particles.getLinkFrequency(particle, l.destination);

                return linkFreq <= pOptions.links.frequency;
            });

            for (const link of p1Links) {
                const p2 = link.destination;

                if (pOptions.links.triangles.enable) {
                    const links = p1Links.map((l) => l.destination);
                    const vertices = p2.links.filter((t) => {
                        const linkFreq = container.particles.getLinkFrequency(p2, t.destination);

                        return linkFreq <= p2.particlesOptions.links.frequency && links.indexOf(t.destination) >= 0;
                    });

                    if (vertices.length) {
                        for (const vertex of vertices) {
                            const p3 = vertex.destination;
                            const triangleFreq = particles.getTriangleFrequency(particle, p2, p3);

                            if (triangleFreq > pOptions.links.triangles.frequency) {
                                continue;
                            }

                            this.drawLinkTriangle(particle, link, vertex);
                        }
                    }
                }

                if (link.opacity > 0 && container.retina.linksWidth > 0) {
                    this.drawLinkLine(particle, link);
                }
            }

            this.context.restore();
        }
<<<<<<< HEAD

        if (radius > 0) {
            const zSizeFactor = 1 - zIndexOptions.sizeRate * particle.zIndexFactor;

            CanvasUtils.drawParticle(
                this.container,
                this.context,
                particle,
                delta,
                fillColorValue,
                strokeColorValue,
                options.backgroundMask.enable,
                options.backgroundMask.composite,
                radius * zSizeFactor,
                zOpacity,
                particle.particlesOptions.shadow
            );
        }
=======
>>>>>>> a1ace8a4
    }

    public drawPlugin(plugin: IContainerPlugin, delta: IDelta): void {
        if (!this.context) {
            return;
        }

        CanvasUtils.drawPlugin(this.context, plugin, delta);
    }

    public drawLight(mousePos: ICoordinates): void {
        if (!this.context) {
            return;
        }

        CanvasUtils.drawLight(this.container, this.context, mousePos);
    }

    private paintBase(baseColor?: string): void {
        if (!this.context) {
            return;
        }

        CanvasUtils.paintBase(this.context, this.size, baseColor);
    }

    private lineStyle(p1: IParticle, p2: IParticle): CanvasGradient | undefined {
        const options = this.container.options;
        const connectOptions = options.interactivity.modes.connect;

        if (this.context) {
            return CanvasUtils.gradient(this.context, p1, p2, connectOptions.links.opacity);
        }
    }

    private initBackground(): void {
        const options = this.container.options;
        const background = options.background;
        const element = this.element;

        if (!element) {
            return;
        }

        const elementStyle = element.style;

        if (background.color) {
            const color = ColorUtils.colorToRgb(background.color);

            if (color) {
                elementStyle.backgroundColor = ColorUtils.getStyleFromRgb(color, background.opacity);
            }
        }

        if (background.image) {
            elementStyle.backgroundImage = background.image;
        }

        if (background.position) {
            elementStyle.backgroundPosition = background.position;
        }

        if (background.repeat) {
            elementStyle.backgroundRepeat = background.repeat;
        }

        if (background.size) {
            elementStyle.backgroundSize = background.size;
        }
    }
}<|MERGE_RESOLUTION|>--- conflicted
+++ resolved
@@ -193,11 +193,7 @@
         }
     }
 
-<<<<<<< HEAD
-    public initSize() {
-=======
     public initSize(): void {
->>>>>>> a1ace8a4
         if (!this.element) {
             return;
         }
@@ -439,74 +435,6 @@
         this.drawParticleLinks(particle);
 
         if (radius > 0) {
-            CanvasUtils.drawParticle(
-                this.container,
-                this.context,
-                particle,
-                delta,
-                fillColorValue,
-                strokeColorValue,
-                options.backgroundMask.enable,
-                options.backgroundMask.composite,
-                radius,
-                opacity,
-                particle.particlesOptions.shadow
-            );
-        }
-    }
-
-    public drawParticleLinks(particle: Particle): void {
-        if (!this.context) {
-            return;
-        }
-
-        const container = this.container;
-        const particles = container.particles;
-        const pOptions = particle.particlesOptions;
-
-        if (particle.links.length > 0) {
-            this.context.save();
-            const p1Links = particle.links.filter((l) => {
-                const linkFreq = container.particles.getLinkFrequency(particle, l.destination);
-
-                return linkFreq <= pOptions.links.frequency;
-            });
-
-            for (const link of p1Links) {
-                const p2 = link.destination;
-
-                if (pOptions.links.triangles.enable) {
-                    const links = p1Links.map((l) => l.destination);
-                    const vertices = p2.links.filter((t) => {
-                        const linkFreq = container.particles.getLinkFrequency(p2, t.destination);
-
-                        return linkFreq <= p2.particlesOptions.links.frequency && links.indexOf(t.destination) >= 0;
-                    });
-
-                    if (vertices.length) {
-                        for (const vertex of vertices) {
-                            const p3 = vertex.destination;
-                            const triangleFreq = particles.getTriangleFrequency(particle, p2, p3);
-
-                            if (triangleFreq > pOptions.links.triangles.frequency) {
-                                continue;
-                            }
-
-                            this.drawLinkTriangle(particle, link, vertex);
-                        }
-                    }
-                }
-
-                if (link.opacity > 0 && container.retina.linksWidth > 0) {
-                    this.drawLinkLine(particle, link);
-                }
-            }
-
-            this.context.restore();
-        }
-<<<<<<< HEAD
-
-        if (radius > 0) {
             const zSizeFactor = 1 - zIndexOptions.sizeRate * particle.zIndexFactor;
 
             CanvasUtils.drawParticle(
@@ -523,8 +451,57 @@
                 particle.particlesOptions.shadow
             );
         }
-=======
->>>>>>> a1ace8a4
+    }
+
+    public drawParticleLinks(particle: Particle): void {
+        if (!this.context) {
+            return;
+        }
+
+        const container = this.container;
+        const particles = container.particles;
+        const pOptions = particle.particlesOptions;
+
+        if (particle.links.length > 0) {
+            this.context.save();
+            const p1Links = particle.links.filter((l) => {
+                const linkFreq = container.particles.getLinkFrequency(particle, l.destination);
+
+                return linkFreq <= pOptions.links.frequency;
+            });
+
+            for (const link of p1Links) {
+                const p2 = link.destination;
+
+                if (pOptions.links.triangles.enable) {
+                    const links = p1Links.map((l) => l.destination);
+                    const vertices = p2.links.filter((t) => {
+                        const linkFreq = container.particles.getLinkFrequency(p2, t.destination);
+
+                        return linkFreq <= p2.particlesOptions.links.frequency && links.indexOf(t.destination) >= 0;
+                    });
+
+                    if (vertices.length) {
+                        for (const vertex of vertices) {
+                            const p3 = vertex.destination;
+                            const triangleFreq = particles.getTriangleFrequency(particle, p2, p3);
+
+                            if (triangleFreq > pOptions.links.triangles.frequency) {
+                                continue;
+                            }
+
+                            this.drawLinkTriangle(particle, link, vertex);
+                        }
+                    }
+                }
+
+                if (link.opacity > 0 && container.retina.linksWidth > 0) {
+                    this.drawLinkLine(particle, link);
+                }
+            }
+
+            this.context.restore();
+        }
     }
 
     public drawPlugin(plugin: IContainerPlugin, delta: IDelta): void {
