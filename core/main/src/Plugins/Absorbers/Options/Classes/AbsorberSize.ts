--- conflicted
+++ resolved
@@ -3,16 +3,8 @@
 import type { IOptionLoader } from "../../../../Options/Interfaces/IOptionLoader";
 import { ValueWithRandom } from "../../../../Options/Classes/ValueWithRandom";
 
-<<<<<<< HEAD
 export class AbsorberSize extends ValueWithRandom implements IAbsorberSize, IOptionLoader<IAbsorberSize> {
     public density;
-=======
-/**
- * @category Absorbers Plugin
- */
-export class AbsorberSize implements IAbsorberSize, IOptionLoader<IAbsorberSize> {
-    public density: number;
->>>>>>> b3d6e15b
     public limit?: number;
 
     constructor() {
@@ -23,7 +15,6 @@
     }
 
     public load(data?: RecursivePartial<IAbsorberSize>): void {
-<<<<<<< HEAD
         if (!data) {
             return;
         }
@@ -35,26 +26,6 @@
         }
         if (data.limit !== undefined) {
             this.limit = data.limit;
-=======
-        if (data === undefined) {
-            return;
-        }
-
-        if (data.density !== undefined) {
-            this.density = data.density;
-        }
-
-        if (data.value !== undefined) {
-            this.value = data.value;
-        }
-
-        if (data.random !== undefined) {
-            if (typeof data.random === "boolean") {
-                this.random.load({ enable: data.random });
-            } else {
-                this.random.load(data.random);
-            }
->>>>>>> b3d6e15b
         }
 
         if (data.limit !== undefined) {
