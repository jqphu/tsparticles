--- conflicted
+++ resolved
@@ -1,18 +1,10 @@
 import type { IOpacityAnimation } from "./IOpacityAnimation";
-<<<<<<< HEAD
 import type { IValueWithRandom } from "../../IValueWithRandom";
-=======
-import type { IOpacityRandom } from "./IOpacityRandom";
 
 /**
  * [[include:Options/Particles/Opacity.md]]
  * @category Options
  */
-export interface IOpacity {
-    value: number;
-    random: boolean | IOpacityRandom;
->>>>>>> 64bec034
-
 export interface IOpacity extends IValueWithRandom {
     /**
      * @deprecated use the new animation instead
