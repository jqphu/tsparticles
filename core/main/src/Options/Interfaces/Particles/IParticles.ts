--- conflicted
+++ resolved
@@ -13,11 +13,8 @@
 import type { IAnimatableColor } from "./IAnimatableColor";
 import type { ILife } from "./Life/ILife";
 import type { IBounce } from "./Bounce/IBounce";
-<<<<<<< HEAD
+import { IZIndex } from "./ZIndex/IZIndex";
 import { IRepulse } from "./Repulse/IRepulse";
-=======
-import { IZIndex } from "./ZIndex/IZIndex";
->>>>>>> 408835f5
 
 /**
  * [[include:Options/Particles.md]]
@@ -50,10 +47,6 @@
     size: ISize;
     stroke: SingleOrMultiple<IStroke>;
     twinkle: ITwinkle;
-<<<<<<< HEAD
-    zIndex: number;
+    zIndex: IZIndex;
     repulse: IRepulse;
-=======
-    zIndex: IZIndex;
->>>>>>> 408835f5
 }