import type { IRotate } from "../../../Interfaces/Particles/Rotate/IRotate";
import { RotateAnimation } from "./RotateAnimation";
import { RotateDirection, RotateDirectionAlt } from "../../../../Enums";
import type { RecursivePartial } from "../../../../Types";
import type { IOptionLoader } from "../../../Interfaces/IOptionLoader";
import { ValueWithRandom } from "../../ValueWithRandom";

<<<<<<< HEAD
export class Rotate extends ValueWithRandom implements IRotate, IOptionLoader<IRotate> {
    public animation;
=======
/**
 * [[include:Options/Particles/Rotate.md]]
 * @category Options
 */
export class Rotate implements IRotate, IOptionLoader<IRotate> {
    public animation: RotateAnimation;
>>>>>>> 64bec034
    public direction: RotateDirection | keyof typeof RotateDirection | RotateDirectionAlt;
    public path;

    constructor() {
        super();
        this.animation = new RotateAnimation();
        this.direction = RotateDirection.clockwise;
        this.path = false;
    }

    public load(data?: RecursivePartial<IRotate>): void {
        if (!data) {
            return;
        }

        super.load(data);

        if (data.direction !== undefined) {
            this.direction = data.direction;
        }

        this.animation.load(data.animation);

        if (data.path !== undefined) {
            this.path = data.path;
        }
    }
}<|MERGE_RESOLUTION|>--- conflicted
+++ resolved
@@ -5,17 +5,12 @@
 import type { IOptionLoader } from "../../../Interfaces/IOptionLoader";
 import { ValueWithRandom } from "../../ValueWithRandom";
 
-<<<<<<< HEAD
-export class Rotate extends ValueWithRandom implements IRotate, IOptionLoader<IRotate> {
-    public animation;
-=======
 /**
  * [[include:Options/Particles/Rotate.md]]
  * @category Options
  */
-export class Rotate implements IRotate, IOptionLoader<IRotate> {
-    public animation: RotateAnimation;
->>>>>>> 64bec034
+export class Rotate extends ValueWithRandom implements IRotate, IOptionLoader<IRotate> {
+    public animation;
     public direction: RotateDirection | keyof typeof RotateDirection | RotateDirectionAlt;
     public path;
 
