--- conflicted
+++ resolved
@@ -17,12 +17,9 @@
 import { Life } from "./Life/Life";
 import { Bounce } from "./Bounce/Bounce";
 import { Utils } from "../../../Utils";
-<<<<<<< HEAD
 import { Orbit } from "./Orbit/Orbit";
-=======
 import { ZIndex } from "./ZIndex/ZIndex";
 import { Repulse } from "./Repulse/Repulse";
->>>>>>> 275c43cf
 
 /**
  * [[include:Options/Particles.md]]
@@ -72,6 +69,7 @@
     public move;
     public number;
     public opacity;
+    public orbit;
     public reduceDuplicates;
     public repulse;
     public rotate;
@@ -80,11 +78,7 @@
     public shadow;
     public stroke: SingleOrMultiple<Stroke>;
     public twinkle;
-<<<<<<< HEAD
-    public orbit;
-=======
     public zIndex;
->>>>>>> 275c43cf
 
     constructor() {
         this.bounce = new Bounce();
@@ -95,6 +89,7 @@
         this.links = new Links();
         this.move = new Move();
         this.number = new ParticlesNumber();
+        this.orbit = new Orbit();
         this.opacity = new Opacity();
         this.reduceDuplicates = false;
         this.repulse = new Repulse();
@@ -104,11 +99,7 @@
         this.size = new Size();
         this.stroke = new Stroke();
         this.twinkle = new Twinkle();
-<<<<<<< HEAD
-        this.orbit = new Orbit();
-=======
         this.zIndex = new ZIndex();
->>>>>>> 275c43cf
     }
 
     public load(data?: RecursivePartial<IParticles>): void {
