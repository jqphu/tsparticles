--- conflicted
+++ resolved
@@ -92,9 +92,6 @@
     "includeVersion": true,
     "hideGenerator": true,
     "out": "./docs",
-<<<<<<< HEAD
-    "theme": "../../node_modules/typedoc-particles-theme"
-=======
     "theme": "../../node_modules/typedoc-particles-theme/bin/particles",
     "pages": [
       {
@@ -110,6 +107,5 @@
         "url": "https://codepen.io/collection/DPOage"
       }
     ]
->>>>>>> 64bec034
   }
 }