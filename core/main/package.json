{
  "name": "tsparticles",
  "sideEffects": [
    "./dist/index.js",
    "./dist/tsparticles.js"
  ],
  "version": "1.17.3",
  "description": "Particles.js rewritten in TypeScript (100% compatible), dependency free, improved with many new features and various bugs fixed. Browser ready and with official React/Vue/Angular/jQuery/Preact components.",
  "homepage": "https://particles.matteobruni.it/",
  "scripts": {
    "prettify:src": "prettier --write ./src/",
    "prettify:tests": "prettier --write ./tests/",
    "prettify:schema": "prettier --write ./schema/options.schema.json",
    "prettify:readme": "prettier --write ./README.md",
    "lint": "eslint src --ext .js,.jsx,.ts,.tsx --fix && eslint tests --ext .js,.jsx,.ts,.tsx --fix",
    "clear:dist": "rimraf -f ./dist",
    "clear:docs": "rimraf -f ./docs",
    "slimbuild": "yarn clear:dist && yarn prettify:src && yarn build:ts:es && yarn lint && webpack -p && yarn build:ts",
    "build": "yarn slimbuild && yarn build:schema && yarn prettify:schema && yarn prettify:tests && yarn test && yarn prettify:readme && yarn build:docs",
    "build:ts:es": "tsc -b tsconfig.browser.json",
    "build:ts": "tsc",
    "build:docs": "copyfiles -f ./dist/tsparticles.min.js ./typedoc/themes/particles/assets/js && yarn clear:docs && typedoc",
    "build:schema": "typescript-json-schema tsconfig.schema.json IOptions --out ./schema/options.schema.json",
    "test": "nyc mocha",
    "preversion": "yarn test",
    "version": "node ./scripts/postversion.js && git add tsParticles.nuspec",
    "postversion": "git push && git push --tags",
    "prepare": "yarn build",
    "release:alpha": "yarn version --prerelease --preid alpha",
    "release:beta": "yarn version --prerelease --preid beta"
  },
  "repository": {
    "type": "git",
    "url": "git+https://github.com/matteobruni/tsparticles.git",
    "directory": "core/main"
  },
  "keywords": [
    "tsparticles",
    "particles.js",
    "particlesjs",
    "particles",
    "particle",
    "canvas",
    "jsparticles",
    "xparticles",
    "particles-js",
    "particles-bg",
    "particles-bg-vue",
    "particles-ts",
    "particles.ts",
    "react-particles-js",
    "react-particles.js",
    "react-particles",
    "react",
    "reactjs",
    "vue",
    "vuejs",
    "preact",
    "preactjs",
    "jquery",
    "angularjs",
    "angular",
    "typescript",
    "javascript",
    "animation",
    "web",
    "html5",
    "web-design",
    "webdesign",
    "css",
    "html",
    "css3",
    "animated",
    "background"
  ],
  "author": "Matteo Bruni <matteo.bruni@me.com> (https://www.matteobruni.it)",
  "contributors": [
    "Gabriel Barker (https://github.com/gabrielbarker)",
    "Tyler Burnett (https://github.com/TylerBurnett)",
    "Jonathan Adams (https://github.com/PieceMaker)"
  ],
  "license": "MIT",
  "files": [
    "dist/**/*"
  ],
  "types": "dist/index.d.ts",
  "bugs": {
    "url": "https://github.com/matteobruni/tsparticles/issues"
  },
  "main": "dist/index.js",
  "jsdelivr": "dist/tsparticles.min.js",
  "unpkg": "dist/tsparticles.min.js",
  "browser": "dist/index.js",
  "funding": {
    "type": "github",
    "url": "https://github.com/sponsors/matteobruni"
  },
  "devDependencies": {
    "@babel/core": "^7.10.5",
    "@types/chai": "^4.2.11",
    "@types/mocha": "^8.0.0",
<<<<<<< HEAD
    "@types/node": "^14.0.24",
    "@typescript-eslint/eslint-plugin": "^3.6.1",
=======
    "@types/node": "^14.0.23",
    "@typescript-eslint/eslint-plugin": "^3.7.0",
>>>>>>> 77f7018d
    "@typescript-eslint/parser": "^3.6.1",
    "babel-loader": "^8.1.0",
    "canvas": "^2.6.1",
    "chai": "^4.2.0",
    "copyfiles": "^2.3.0",
    "eslint": "^7.4.0",
    "eslint-config-prettier": "^6.11.0",
    "install": "^0.13.0",
    "mocha": "^8.0.1",
    "nyc": "^15.1.0",
    "prettier": "^2.0.5",
    "reflect-metadata": "^0.1.13",
    "rimraf": "^3.0.2",
    "source-map-support": "^0.5.19",
    "terser-webpack-plugin": "^3.0.7",
    "ts-node": "^8.10.2",
    "typedoc": "^0.17.8",
    "typescript": "^3.9.7",
    "typescript-json-schema": "^0.42.0",
    "webpack": "^4.43.0",
    "webpack-bundle-analyzer": "^3.8.0",
    "webpack-cli": "^3.3.12",
    "window": "^4.2.7"
  },
  "dependencies": {
    "pathseg": "^1.2.0",
    "tslib": "^2.0.0"
  },
  "nyc": {
    "extension": [
      ".ts",
      ".tsx"
    ],
    "include": [
      "src/**/*.ts"
    ],
    "exclude": [
      "**/*.d.ts"
    ],
    "reporter": [
      "lcov",
      "html"
    ],
    "all": true
  }
}<|MERGE_RESOLUTION|>--- conflicted
+++ resolved
@@ -99,13 +99,8 @@
     "@babel/core": "^7.10.5",
     "@types/chai": "^4.2.11",
     "@types/mocha": "^8.0.0",
-<<<<<<< HEAD
     "@types/node": "^14.0.24",
-    "@typescript-eslint/eslint-plugin": "^3.6.1",
-=======
-    "@types/node": "^14.0.23",
     "@typescript-eslint/eslint-plugin": "^3.7.0",
->>>>>>> 77f7018d
     "@typescript-eslint/parser": "^3.6.1",
     "babel-loader": "^8.1.0",
     "canvas": "^2.6.1",
