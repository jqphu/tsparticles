{
  "name": "tsparticles",
  "sideEffects": [
    "./dist/index.js",
    "./dist/tsparticles.js"
  ],
  "version": "1.18.0-alpha.14",
  "description": "Easily add particle animations to your website. Browser ready and with official React/Vue/Angular/jQuery/Preact components.",
  "homepage": "https://particles.matteobruni.it/",
  "scripts": {
    "prettify:src": "prettier --write ./src/",
    "prettify:tests": "prettier --write ./tests/",
    "prettify:schema": "prettier --write ./schema/options.schema.json",
    "prettify:readme": "prettier --write ./README.md",
    "lint": "eslint src --ext .js,.jsx,.ts,.tsx --fix && eslint tests --ext .js,.jsx,.ts,.tsx --fix",
    "clear:dist": "rimraf -f ./dist",
    "clear:docs": "rimraf -f ./docs",
    "slimbuild": "yarn clear:dist && yarn prettify:src && yarn build:ts:es && yarn lint && webpack -p && yarn build:ts",
    "build": "yarn slimbuild && yarn build:schema && yarn prettify:schema && yarn prettify:tests && yarn test && yarn prettify:readme && yarn build:docs",
    "build:ts:es": "tsc -b tsconfig.browser.json",
    "build:ts": "tsc",
<<<<<<< HEAD
    "build:docs": "copyfiles -f ./dist/tsparticles.min.js ./typedoc/themes/particles/assets/js && yarn clear:docs && typedoc",
    "build:schema": "echo typescript-json-schema tsconfig.schema.json IOptions --out ./schema/options.schema.json",
=======
    "build:docs": "copyfiles -f ./dist/tsparticles.min.js ./typedoc/themes/particles/assets/js && yarn clear:docs && typedoc && copyfiles -f ./typedoc/themes/particles/CNAME ./docs",
    "build:schema": "typescript-json-schema tsconfig.schema.json IOptions --out ./schema/options.schema.json",
>>>>>>> b3d6e15b
    "test": "nyc mocha",
    "preversion": "yarn test",
    "version": "node ./scripts/postversion.js && git add tsParticles.nuspec",
    "postversion": "git push && git push --tags",
    "prepare": "yarn build",
    "release:alpha": "yarn version --prerelease --preid alpha",
    "release:beta": "yarn version --prerelease --preid beta",
    "deploy:docs": "yarn build && node deploy.docs.js"
  },
  "repository": {
    "type": "git",
    "url": "git+https://github.com/matteobruni/tsparticles.git",
    "directory": "core/main"
  },
  "keywords": [
    "tsparticles",
    "particles.js",
    "particlesjs",
    "particles",
    "particle",
    "canvas",
    "jsparticles",
    "xparticles",
    "particles-js",
    "particles-bg",
    "particles-bg-vue",
    "particles-ts",
    "particles.ts",
    "react-particles-js",
    "react-particles.js",
    "react-particles",
    "react",
    "reactjs",
    "vue",
    "vuejs",
    "preact",
    "preactjs",
    "jquery",
    "angularjs",
    "angular",
    "typescript",
    "javascript",
    "animation",
    "web",
    "html5",
    "web-design",
    "webdesign",
    "css",
    "html",
    "css3",
    "animated",
    "background"
  ],
  "author": "Matteo Bruni <matteo.bruni@me.com> (https://www.matteobruni.it)",
  "contributors": [
    "Gabriel Barker (https://github.com/gabrielbarker)",
    "Tyler Burnett (https://github.com/TylerBurnett)",
    "Jonathan Adams (https://github.com/PieceMaker)"
  ],
  "license": "MIT",
  "files": [
    "dist/**/*"
  ],
  "types": "dist/index.d.ts",
  "bugs": {
    "url": "https://github.com/matteobruni/tsparticles/issues"
  },
  "main": "dist/index.js",
  "jsdelivr": "dist/tsparticles.min.js",
  "unpkg": "dist/tsparticles.min.js",
  "browser": "dist/index.js",
  "funding": {
    "type": "github",
    "url": "https://github.com/sponsors/matteobruni"
  },
  "devDependencies": {
    "@babel/core": "^7.11.4",
    "@types/chai": "^4.2.12",
    "@types/mocha": "^8.0.3",
    "@types/node": "^14.6.2",
    "@typescript-eslint/eslint-plugin": "^3.10.1",
    "@typescript-eslint/parser": "^3.10.1",
    "babel-loader": "^8.1.0",
    "canvas": "^2.6.1",
    "chai": "^4.2.0",
    "copyfiles": "^2.3.0",
    "eslint": "^7.7.0",
    "eslint-config-prettier": "^6.11.0",
    "gh-pages": "^3.1.0",
    "install": "^0.13.0",
    "mocha": "^8.1.3",
    "nyc": "^15.1.0",
    "prettier": "^2.1.1",
    "reflect-metadata": "^0.1.13",
    "rimraf": "^3.0.2",
    "source-map-support": "^0.5.19",
<<<<<<< HEAD
    "terser-webpack-plugin": "^4.1.0",
    "ts-node": "^9.0.0",
    "typedoc": "^0.19.0",
    "typedoc-plugin-nojekyll": "^1.0.1",
    "typescript": "^4.0.2",
    "typescript-json-schema": "^0.43.0",
    "webpack": "^4.44.1",
=======
    "terser-webpack-plugin": "^3.0.6",
    "ts-node": "^8.10.2",
    "typedoc": "^0.17.8",
    "typedoc-plugin-nojekyll": "^1.0.1",
    "typescript": "^3.9.6",
    "typescript-json-schema": "^0.42.0",
    "webpack": "^4.43.0",
>>>>>>> b3d6e15b
    "webpack-bundle-analyzer": "^3.8.0",
    "webpack-cli": "^3.3.12",
    "window": "^4.2.7"
  },
  "dependencies": {
    "pathseg": "^1.2.0",
    "tslib": "^2.0.1"
  },
  "nyc": {
    "extension": [
      ".ts",
      ".tsx"
    ],
    "include": [
      "src/**/*.ts"
    ],
    "exclude": [
      "**/*.d.ts"
    ],
    "reporter": [
      "lcov",
      "html"
    ],
    "all": true
  }
}<|MERGE_RESOLUTION|>--- conflicted
+++ resolved
@@ -19,13 +19,8 @@
     "build": "yarn slimbuild && yarn build:schema && yarn prettify:schema && yarn prettify:tests && yarn test && yarn prettify:readme && yarn build:docs",
     "build:ts:es": "tsc -b tsconfig.browser.json",
     "build:ts": "tsc",
-<<<<<<< HEAD
-    "build:docs": "copyfiles -f ./dist/tsparticles.min.js ./typedoc/themes/particles/assets/js && yarn clear:docs && typedoc",
+    "build:docs": "copyfiles -f ./dist/tsparticles.min.js ./typedoc/themes/particles/assets/js && yarn clear:docs && typedoc && copyfiles -f ./typedoc/themes/particles/CNAME ./docs",
     "build:schema": "echo typescript-json-schema tsconfig.schema.json IOptions --out ./schema/options.schema.json",
-=======
-    "build:docs": "copyfiles -f ./dist/tsparticles.min.js ./typedoc/themes/particles/assets/js && yarn clear:docs && typedoc && copyfiles -f ./typedoc/themes/particles/CNAME ./docs",
-    "build:schema": "typescript-json-schema tsconfig.schema.json IOptions --out ./schema/options.schema.json",
->>>>>>> b3d6e15b
     "test": "nyc mocha",
     "preversion": "yarn test",
     "version": "node ./scripts/postversion.js && git add tsParticles.nuspec",
@@ -122,7 +117,6 @@
     "reflect-metadata": "^0.1.13",
     "rimraf": "^3.0.2",
     "source-map-support": "^0.5.19",
-<<<<<<< HEAD
     "terser-webpack-plugin": "^4.1.0",
     "ts-node": "^9.0.0",
     "typedoc": "^0.19.0",
@@ -130,15 +124,6 @@
     "typescript": "^4.0.2",
     "typescript-json-schema": "^0.43.0",
     "webpack": "^4.44.1",
-=======
-    "terser-webpack-plugin": "^3.0.6",
-    "ts-node": "^8.10.2",
-    "typedoc": "^0.17.8",
-    "typedoc-plugin-nojekyll": "^1.0.1",
-    "typescript": "^3.9.6",
-    "typescript-json-schema": "^0.42.0",
-    "webpack": "^4.43.0",
->>>>>>> b3d6e15b
     "webpack-bundle-analyzer": "^3.8.0",
     "webpack-cli": "^3.3.12",
     "window": "^4.2.7"
