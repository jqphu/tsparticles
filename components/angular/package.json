--- conflicted
+++ resolved
@@ -63,11 +63,7 @@
     "@angular/router": ">=6",
     "rxjs": "~6.6.3",
     "tslib": "^2.0.3",
-<<<<<<< HEAD
-    "tsparticles": "workspace:^1.18.7",
-=======
-    "tsparticles": "^1.18.8",
->>>>>>> 671ea544
+    "tsparticles": "workspace:^1.18.8",
     "zone.js": "~0.11.2"
   },
   "devDependencies": {
