--- conflicted
+++ resolved
@@ -1,12 +1,7 @@
 {
   "name": "riot-particles",
-<<<<<<< HEAD
   "version": "2.0.0-alpha.7",
   "description": "Official tsParticles Riot Component - Easily create highly customizable particle animations and use them as animated backgrounds for your website. Ready to use components available also for React, Vue.js (2.x and 3.x), Angular, Svelte, jQuery, Preact, Inferno.",
-=======
-  "version": "1.2.0",
-  "description": "Official tsParticles Riot Component - Easily create highly customizable particle animations and use them as animated backgrounds for your website. Ready to use components available also for Web Components, React, Vue.js (2.x and 3.x), Angular, Svelte, jQuery, Preact, Inferno.",
->>>>>>> 8d6b6253
   "main": "index.js",
   "scripts": {
     "build": "riot -c riot.config riot-particles.riot",
@@ -62,12 +57,8 @@
     "riot": ">=5"
   },
   "dependencies": {
-<<<<<<< HEAD
     "riot": ">=5",
     "tsparticles-engine": "^2.0.0-alpha.7"
-=======
-    "tsparticles": "^1.28.0"
->>>>>>> 8d6b6253
   },
   "devDependencies": {
     "@riotjs/cli": "^5.3.0",
