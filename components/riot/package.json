--- conflicted
+++ resolved
@@ -57,11 +57,7 @@
     "riot": ">=5"
   },
   "dependencies": {
-<<<<<<< HEAD
-    "tsparticles-engine": "^1.35.1"
-=======
-    "tsparticles": "^1.35.2"
->>>>>>> 622ce709
+    "tsparticles-engine": "^1.35.2"
   },
   "devDependencies": {
     "@babel/preset-typescript": "^7.15.0",
