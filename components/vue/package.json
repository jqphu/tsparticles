--- conflicted
+++ resolved
@@ -68,13 +68,8 @@
   },
   "dependencies": {
     "tslib": "^2.0.3",
-<<<<<<< HEAD
-    "tsparticles": "workspace:^1.18.7",
+    "tsparticles": "workspace:^1.18.8",
     "vue": ">=2 && <3",
-=======
-    "tsparticles": "^1.18.8",
-    "vue": "<3",
->>>>>>> 671ea544
     "vue-class-component": "<8",
     "vue-property-decorator": "^9.0.2"
   },
