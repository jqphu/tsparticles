--- conflicted
+++ resolved
@@ -1,12 +1,7 @@
 {
   "name": "particles.vue",
-<<<<<<< HEAD
   "version": "3.0.0-alpha.6",
-  "description": "Official tsParticles Vue.js 2.x Component - Easily create highly customizable particle animations and use them as animated backgrounds for your website. Ready to use components available also for React, Vue.js 3.x, Angular, Svelte, jQuery, Preact, Inferno.",
-=======
-  "version": "2.9.2",
   "description": "Official tsParticles Vue.js 2.x Component - Easily create highly customizable particle animations and use them as animated backgrounds for your website. Ready to use components available also for React, Vue.js 3.x, Angular, Svelte, jQuery, Preact, Riot.js, Inferno.",
->>>>>>> ab17f8da
   "scripts": {
     "clean": "rm -rf dist/*",
     "build": "yarn clean && rollup --config rollup.config.js",
@@ -72,15 +67,9 @@
     "url": "https://github.com/sponsors/matteobruni"
   },
   "dependencies": {
-<<<<<<< HEAD
     "tslib": "^2.2.0",
     "tsparticles-engine": "^2.0.0-alpha.6",
     "vue": ">=2 && <3",
-=======
-    "tslib": "^2.1.0",
-    "tsparticles": "^1.26.2",
-    "vue": "<3",
->>>>>>> ab17f8da
     "vue-class-component": "<8",
     "vue-property-decorator": "^9.1.2"
   },
