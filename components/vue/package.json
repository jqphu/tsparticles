--- conflicted
+++ resolved
@@ -79,13 +79,8 @@
     "@rollup/plugin-node-resolve": "^8.4.0",
     "@rollup/plugin-replace": "^2.3.3",
     "@vue/cli-plugin-babel": "~4.4.6",
-<<<<<<< HEAD
-    "@vue/cli-plugin-typescript": "~4.4.6",
+    "@vue/cli-plugin-typescript": "~4.5.3",
     "@vue/cli-service": "~4.5.3",
-=======
-    "@vue/cli-plugin-typescript": "~4.5.3",
-    "@vue/cli-service": "~4.4.6",
->>>>>>> e48cfb61
     "rollup": "^2.23.1",
     "rollup-plugin-terser": "^7.0.0",
     "rollup-plugin-typescript": "^1.0.1",
