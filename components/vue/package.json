{
  "name": "particles.vue",
<<<<<<< HEAD
  "version": "3.0.0-alpha.3",
=======
  "version": "2.2.3",
>>>>>>> 31ced50b
  "description": "Official tsParticles Vue.js 2.x Component - Easily create highly customizable particle animations and use them as animated backgrounds for your website. Ready to use components available also for React, Vue.js 3.x, Angular, Svelte, jQuery, Preact, Inferno.",
  "scripts": {
    "clean": "rm -rf dist/*",
    "build": "yarn clean && rollup --config rollup.config.js",
    "prepack": "yarn build"
  },
  "keywords": [
    "tsparticles",
    "particles.js",
    "particlesjs",
    "particles",
    "particle",
    "canvas",
    "jsparticles",
    "xparticles",
    "particles-js",
    "particles-bg",
    "particles-bg-vue",
    "particles-ts",
    "particles.ts",
    "react-particles-js",
    "react",
    "reactjs",
    "vue",
    "vuejs",
    "preact",
    "preactjs",
    "jquery",
    "angularjs",
    "angular",
    "typescript",
    "javascript",
    "animation",
    "web",
    "html5",
    "web-design",
    "webdesign",
    "css",
    "html",
    "css3",
    "animated",
    "background"
  ],
  "main": "dist/particles.vue.js",
  "module": "dist/particles.vue.js",
  "unpkg": "dist/particles.vue.min.js",
  "jsdelivr": "dist/particles.vue.min.js",
  "repository": {
    "url": "https://github.com/matteobruni/tsparticles",
    "type": "git",
    "directory": "components/vue"
  },
  "author": "Matteo Bruni",
  "license": "MIT",
  "files": [
    "dist"
  ],
  "bugs": {
    "url": "https://github.com/matteobruni/tsparticles/issues"
  },
  "homepage": "https://particles.js.org",
  "funding": {
    "type": "github",
    "url": "https://github.com/sponsors/matteobruni"
  },
  "dependencies": {
<<<<<<< HEAD
    "tslib": "^2.1.0",
    "tsparticles-core": "^2.0.0-alpha.3",
    "vue": ">=2 && <3",
=======
    "tslib": "^2.0.3",
    "tsparticles": "^1.19.3",
    "vue": "<3",
>>>>>>> 31ced50b
    "vue-class-component": "<8",
    "vue-property-decorator": "^9.1.2"
  },
  "devDependencies": {
    "@babel/core": "^7.12.13",
    "@babel/plugin-proposal-class-properties": "^7.12.13",
    "@babel/plugin-proposal-decorators": "^7.12.13",
    "@rollup/plugin-node-resolve": "^11.1.1",
    "@rollup/plugin-replace": "^2.3.4",
    "@vue/cli-plugin-babel": "~4.5.11",
    "@vue/cli-plugin-typescript": "~4.5.11",
    "@vue/cli-service": "~4.5.11",
    "postcss": "^8.2.5",
    "rollup": "^2.38.5",
    "rollup-plugin-terser": "^7.0.2",
    "rollup-plugin-typescript": "^1.0.1",
    "rollup-plugin-typescript2": "^0.29.0",
    "rollup-plugin-vue": "<6",
<<<<<<< HEAD
    "typescript": "^4.1.5",
=======
    "typescript": "^4.2.3",
>>>>>>> 31ced50b
    "vue-template-compiler": "^2.6.12"
  }
}<|MERGE_RESOLUTION|>--- conflicted
+++ resolved
@@ -1,10 +1,6 @@
 {
   "name": "particles.vue",
-<<<<<<< HEAD
   "version": "3.0.0-alpha.3",
-=======
-  "version": "2.2.3",
->>>>>>> 31ced50b
   "description": "Official tsParticles Vue.js 2.x Component - Easily create highly customizable particle animations and use them as animated backgrounds for your website. Ready to use components available also for React, Vue.js 3.x, Angular, Svelte, jQuery, Preact, Inferno.",
   "scripts": {
     "clean": "rm -rf dist/*",
@@ -71,15 +67,9 @@
     "url": "https://github.com/sponsors/matteobruni"
   },
   "dependencies": {
-<<<<<<< HEAD
     "tslib": "^2.1.0",
     "tsparticles-core": "^2.0.0-alpha.3",
     "vue": ">=2 && <3",
-=======
-    "tslib": "^2.0.3",
-    "tsparticles": "^1.19.3",
-    "vue": "<3",
->>>>>>> 31ced50b
     "vue-class-component": "<8",
     "vue-property-decorator": "^9.1.2"
   },
@@ -98,11 +88,7 @@
     "rollup-plugin-typescript": "^1.0.1",
     "rollup-plugin-typescript2": "^0.29.0",
     "rollup-plugin-vue": "<6",
-<<<<<<< HEAD
-    "typescript": "^4.1.5",
-=======
     "typescript": "^4.2.3",
->>>>>>> 31ced50b
     "vue-template-compiler": "^2.6.12"
   }
 }