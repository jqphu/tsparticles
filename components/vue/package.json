--- conflicted
+++ resolved
@@ -4,13 +4,8 @@
   "version": "2.1.7",
   "scripts": {
     "clean": "rm -rf dist/*",
-<<<<<<< HEAD
     "build": "pnpm run clean && rollup --config rollup.config.js",
     "prepack": "pnpm run build"
-=======
-    "build": "npm run clean && yarn rollup --config rollup.config.js",
-    "prepack": "yarn build"
->>>>>>> 1e6d1d13
   },
   "keywords": [
     "tsparticles",
