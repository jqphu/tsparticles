{
  "name": "particles.vue",
  "description": "tsParticles official Vue plugin.",
  "version": "2.1.10",
  "scripts": {
    "clean": "rm -rf dist/*",
    "build": "pnpm run clean && rollup --config rollup.config.js",
    "prepack": "pnpm run build"
  },
  "keywords": [
    "tsparticles",
    "particles.js",
    "particlesjs",
    "particles",
    "particle",
    "canvas",
    "jsparticles",
    "xparticles",
    "particles-js",
    "particles-bg",
    "particles-bg-vue",
    "particles-ts",
    "particles.ts",
    "react-particles-js",
    "react",
    "reactjs",
    "vue",
    "vuejs",
    "preact",
    "preactjs",
    "jquery",
    "angularjs",
    "angular",
    "typescript",
    "javascript",
    "animation",
    "web",
    "html5",
    "web-design",
    "webdesign",
    "css",
    "html",
    "css3",
    "animated",
    "background"
  ],
  "main": "dist/particles.vue.js",
  "module": "dist/particles.vue.js",
  "unpkg": "dist/particles.vue.min.js",
  "jsdelivr": "dist/particles.vue.min.js",
  "repository": {
    "url": "https://github.com/matteobruni/tsparticles",
    "type": "git",
    "directory": "components/vue"
  },
  "author": "Matteo Bruni",
  "license": "MIT",
  "files": [
    "dist"
  ],
  "bugs": {
    "url": "https://github.com/matteobruni/tsparticles/issues"
  },
  "homepage": "https://particles.matteobruni.it",
  "funding": {
    "type": "github",
    "url": "https://github.com/sponsors/matteobruni"
  },
  "dependencies": {
    "tslib": "^2.0.3",
<<<<<<< HEAD
    "tsparticles": "workspace:^1.18.9",
    "vue": ">=2 && <3",
=======
    "tsparticles": "^1.18.10",
    "vue": "<3",
>>>>>>> 0eaa231b
    "vue-class-component": "<8",
    "vue-property-decorator": "^9.0.2"
  },
  "devDependencies": {
    "@babel/core": "^7.12.3",
    "@babel/plugin-proposal-class-properties": "^7.12.1",
    "@babel/plugin-proposal-decorators": "^7.12.1",
    "@rollup/plugin-node-resolve": "^10.0.0",
    "@rollup/plugin-replace": "^2.3.4",
    "@vue/cli-plugin-babel": "~4.5.8",
    "@vue/cli-plugin-typescript": "~4.5.8",
    "@vue/cli-service": "~4.5.8",
    "postcss": "^8.1.4",
    "rollup": "^2.32.1",
    "rollup-plugin-terser": "^7.0.2",
    "rollup-plugin-typescript": "^1.0.1",
    "rollup-plugin-typescript2": "^0.28.0",
    "rollup-plugin-vue": "<6",
    "typescript": "^4.0.5",
    "vue-template-compiler": "^2.6.12"
  }
}<|MERGE_RESOLUTION|>--- conflicted
+++ resolved
@@ -68,13 +68,8 @@
   },
   "dependencies": {
     "tslib": "^2.0.3",
-<<<<<<< HEAD
-    "tsparticles": "workspace:^1.18.9",
+    "tsparticles": "workspace:^1.18.10",
     "vue": ">=2 && <3",
-=======
-    "tsparticles": "^1.18.10",
-    "vue": "<3",
->>>>>>> 0eaa231b
     "vue-class-component": "<8",
     "vue-property-decorator": "^9.0.2"
   },
