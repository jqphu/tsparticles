--- conflicted
+++ resolved
@@ -4,11 +4,8 @@
 
     export let options = {};
     export let id = "tsparticles";
-<<<<<<< HEAD
+    const dispatch = createEventDispatcher();
 
-=======
-    const dispatch = createEventDispatcher();
->>>>>>> 18a691ae
     let oldId = id;
 
     afterUpdate(() => {
