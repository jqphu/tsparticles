--- conflicted
+++ resolved
@@ -69,15 +69,8 @@
   },
   "dependencies": {
     "tslib": "^2.0.3",
-<<<<<<< HEAD
-    "tsparticles": "workspace:^1.18.7",
+    "tsparticles": "workspace:^1.18.8",
     "svelte": ">=3"
-=======
-    "tsparticles": "^1.18.8"
-  },
-  "peerDependencies": {
-    "svelte": "^3"
->>>>>>> 671ea544
   },
   "bugs": {
     "url": "https://github.com/matteobruni/tsparticles/issues"
