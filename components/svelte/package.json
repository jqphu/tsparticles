--- conflicted
+++ resolved
@@ -1,12 +1,7 @@
 {
   "name": "svelte-particles",
-<<<<<<< HEAD
   "version": "2.0.0-alpha.7",
-  "description": "Official tsParticles Svelte Component - Easily create highly customizable particle animations and use them as animated backgrounds for your website. Ready to use components available also for React, Vue.js (2.x and 3.x), Angular, jQuery, Preact, Riot.js, Inferno.",
-=======
-  "version": "1.11.1",
   "description": "Official tsParticles Svelte Component - Easily create highly customizable particle animations and use them as animated backgrounds for your website. Ready to use components available also for Web Components, React, Vue.js (2.x and 3.x), Angular, jQuery, Preact, Riot.js, Inferno.",
->>>>>>> 3160d713
   "scripts": {
     "build": "prettier --write ./README.md && rollup -c rollup.config.js",
     "validate": "svelte-check"
@@ -64,13 +59,8 @@
     "svelte": ">=3"
   },
   "dependencies": {
-<<<<<<< HEAD
     "tslib": "^2.3.0",
     "tsparticles-engine": "^2.0.0-alpha.7"
-=======
-    "tslib": "^2.2.0",
-    "tsparticles": "^1.28.1"
->>>>>>> 3160d713
   },
   "devDependencies": {
     "@rollup/plugin-commonjs": "^19.0.0",
