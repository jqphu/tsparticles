{
  "name": "svelte-particles",
<<<<<<< HEAD
  "version": "2.0.0-beta.3",
=======
  "version": "1.21.0",
>>>>>>> d7ae9d95
  "description": "Official tsParticles Svelte Component - Easily create highly customizable particle animations and use them as animated backgrounds for your website. Ready to use components available also for Web Components, React, Vue.js (2.x and 3.x), Angular, jQuery, Preact, Riot.js, Solid.js, Inferno.",
  "scripts": {
    "build": "prettier --write ./README.md && rollup -c rollup.config.js",
    "validate": "svelte-check"
  },
  "repository": {
    "type": "git",
    "url": "git+https://github.com/matteobruni/tsparticles.git",
    "directory": "components/svelte"
  },
  "keywords": [
    "tsparticles",
    "particles.js",
    "particlesjs",
    "particles",
    "particle",
    "canvas",
    "jsparticles",
    "xparticles",
    "particles-js",
    "particles-bg",
    "particles-bg-vue",
    "particles-ts",
    "particles.ts",
    "react-particles-js",
    "react",
    "reactjs",
    "vue",
    "vuejs",
    "preact",
    "preactjs",
    "jquery",
    "angularjs",
    "angular",
    "typescript",
    "javascript",
    "animation",
    "web",
    "html5",
    "web-design",
    "webdesign",
    "css",
    "html",
    "css3",
    "animated",
    "background"
  ],
  "author": "Matteo Bruni <matteo.bruni@me.com>",
  "license": "MIT",
  "files": [
    "dist/**/*",
    "src/**/*"
  ],
  "main": "dist/umd/svelte-particles.js",
  "module": "dist/es/svelte-particles.js",
  "svelte": "src/index.ts",
  "peerDependencies": {
    "svelte": ">=3"
  },
  "dependencies": {
    "tslib": "^2.3.1",
<<<<<<< HEAD
    "tsparticles-engine": "^2.0.0-beta.3"
=======
    "tsparticles": "^1.38.0"
>>>>>>> d7ae9d95
  },
  "devDependencies": {
    "@rollup/plugin-commonjs": "^21.0.0",
    "@rollup/plugin-node-resolve": "^13.0.4",
    "@rollup/plugin-typescript": "^8.2.5",
    "@tsconfig/svelte": "^3.0.0",
    "prettier": "^2.3.2",
    "rollup": "^2.56.2",
    "rollup-plugin-svelte": "^7.1.0",
    "rollup-plugin-terser": "^7.0.2",
    "svelte": "^3.42.1",
    "svelte-check": "^2.2.4",
    "svelte-preprocess": "^4.7.4",
    "typescript": "~4.5.0"
  },
  "bugs": {
    "url": "https://github.com/matteobruni/tsparticles/issues"
  },
  "funding": {
    "type": "github",
    "url": "https://github.com/sponsors/matteobruni"
  },
  "gitHead": "266ca3b5c6072c67e757e17e5144be0ea06cd78d"
}<|MERGE_RESOLUTION|>--- conflicted
+++ resolved
@@ -1,10 +1,6 @@
 {
   "name": "svelte-particles",
-<<<<<<< HEAD
   "version": "2.0.0-beta.3",
-=======
-  "version": "1.21.0",
->>>>>>> d7ae9d95
   "description": "Official tsParticles Svelte Component - Easily create highly customizable particle animations and use them as animated backgrounds for your website. Ready to use components available also for Web Components, React, Vue.js (2.x and 3.x), Angular, jQuery, Preact, Riot.js, Solid.js, Inferno.",
   "scripts": {
     "build": "prettier --write ./README.md && rollup -c rollup.config.js",
@@ -66,11 +62,7 @@
   },
   "dependencies": {
     "tslib": "^2.3.1",
-<<<<<<< HEAD
     "tsparticles-engine": "^2.0.0-beta.3"
-=======
-    "tsparticles": "^1.38.0"
->>>>>>> d7ae9d95
   },
   "devDependencies": {
     "@rollup/plugin-commonjs": "^21.0.0",
@@ -92,6 +84,5 @@
   "funding": {
     "type": "github",
     "url": "https://github.com/sponsors/matteobruni"
-  },
-  "gitHead": "266ca3b5c6072c67e757e17e5144be0ea06cd78d"
+  }
 }