{
  "name": "preact-particles",
<<<<<<< HEAD
  "version": "2.0.0-alpha.7",
  "description": "Official tsParticles Preact Component - Easily create highly customizable particle animations and use them as animated backgrounds for your website. Ready to use components available also for React, Vue.js (2.x and 3.x), Angular, Svelte, jQuery, Riot.js, Inferno.",
=======
  "version": "1.28.0",
  "description": "Official tsParticles Preact Component - Easily create highly customizable particle animations and use them as animated backgrounds for your website. Ready to use components available also for Web Components, React, Vue.js (2.x and 3.x), Angular, Svelte, jQuery, Riot.js, Inferno.",
>>>>>>> 8d6b6253
  "main": "index.js",
  "unpkg": "umd/particles.js",
  "jsdelivr": "umd/particles.js",
  "types": "index.d.ts",
  "typesVersions": {
    "<3.8": {
      "*": [
        "ts3.4"
      ]
    }
  },
  "scripts": {
    "prettify:src": "prettier --write ./src",
    "prettify:readme": "prettier --write ./README.md",
    "lint": "eslint src --ext .js,.jsx,.ts,.tsx --fix",
    "build:debug": "webpack",
    "build": "yarn prettify:src && yarn lint && cross-env NODE_ENV=production webpack && yarn prettify:readme",
    "prepack": "yarn build"
  },
  "repository": {
    "url": "https://github.com/matteobruni/tsparticles",
    "directory": "components/preact",
    "type": "git"
  },
  "keywords": [
    "tsparticles",
    "particles.js",
    "particlesjs",
    "particles",
    "particle",
    "canvas",
    "jsparticles",
    "xparticles",
    "particles-js",
    "particles-bg",
    "particles-bg-vue",
    "particles-ts",
    "particles.ts",
    "react-particles-js",
    "react",
    "reactjs",
    "vue",
    "vuejs",
    "preact",
    "preactjs",
    "jquery",
    "angularjs",
    "angular",
    "typescript",
    "javascript",
    "animation",
    "web",
    "html5",
    "web-design",
    "webdesign",
    "css",
    "html",
    "css3",
    "animated",
    "background"
  ],
  "bugs": {
    "url": "https://github.com/matteobruni/tsparticles/issues"
  },
  "author": "Matteo Bruni <matteo.bruni@me.com> (https://www.matteobruni.it)",
  "license": "MIT",
  "homepage": "https://particles.js.org/",
<<<<<<< HEAD
  "funding": {
    "type": "github",
    "url": "https://github.com/sponsors/matteobruni"
  },
  "dependencies": {
    "fast-deep-equal": "^3.1.3",
    "preact": ">=10",
    "tsparticles-engine": "^2.0.0-alpha.7"
=======
  "peerDependencies": {
    "preact": ">=10"
  },
  "dependencies": {
    "fast-deep-equal": "^3.1.3",
    "tsparticles": "^1.28.0"
>>>>>>> 8d6b6253
  },
  "devDependencies": {
    "@babel/core": "^7.14.5",
    "@babel/preset-env": "^7.14.5",
    "@types/node": "^15.12.2",
    "@types/react": "^17.0.11",
    "@types/react-dom": "^17.0.7",
    "@typescript-eslint/eslint-plugin": "^4.26.1",
    "@typescript-eslint/parser": "^4.26.1",
    "babel-loader": "^8.2.2",
    "cross-env": "^7.0.3",
    "eslint": "^7.28.0",
    "eslint-config-prettier": "^8.3.0",
<<<<<<< HEAD
    "prettier": "^2.3.0",
    "ts-loader": "^9.1.2",
    "ts-node": "^10.0.0",
    "typescript": "^4.2.4",
    "webpack": "^5.37.0",
    "webpack-bundle-analyzer": "^4.4.1",
    "webpack-cli": "^4.7.0",
    "webpack-node-externals": "^3.0.0"
=======
    "preact": "^10.5.13",
    "prettier": "^2.3.1",
    "ts-loader": "^9.2.3",
    "ts-node": "^10.0.0",
    "typescript": "^4.3.2",
    "webpack": "^5.38.1",
    "webpack-bundle-analyzer": "^4.4.2",
    "webpack-cli": "^4.7.2",
    "webpack-node-externals": "^3.0.0"
  },
  "funding": {
    "type": "github",
    "url": "https://github.com/sponsors/matteobruni"
>>>>>>> 8d6b6253
  }
}<|MERGE_RESOLUTION|>--- conflicted
+++ resolved
@@ -1,12 +1,7 @@
 {
   "name": "preact-particles",
-<<<<<<< HEAD
   "version": "2.0.0-alpha.7",
   "description": "Official tsParticles Preact Component - Easily create highly customizable particle animations and use them as animated backgrounds for your website. Ready to use components available also for React, Vue.js (2.x and 3.x), Angular, Svelte, jQuery, Riot.js, Inferno.",
-=======
-  "version": "1.28.0",
-  "description": "Official tsParticles Preact Component - Easily create highly customizable particle animations and use them as animated backgrounds for your website. Ready to use components available also for Web Components, React, Vue.js (2.x and 3.x), Angular, Svelte, jQuery, Riot.js, Inferno.",
->>>>>>> 8d6b6253
   "main": "index.js",
   "unpkg": "umd/particles.js",
   "jsdelivr": "umd/particles.js",
@@ -74,7 +69,6 @@
   "author": "Matteo Bruni <matteo.bruni@me.com> (https://www.matteobruni.it)",
   "license": "MIT",
   "homepage": "https://particles.js.org/",
-<<<<<<< HEAD
   "funding": {
     "type": "github",
     "url": "https://github.com/sponsors/matteobruni"
@@ -83,14 +77,6 @@
     "fast-deep-equal": "^3.1.3",
     "preact": ">=10",
     "tsparticles-engine": "^2.0.0-alpha.7"
-=======
-  "peerDependencies": {
-    "preact": ">=10"
-  },
-  "dependencies": {
-    "fast-deep-equal": "^3.1.3",
-    "tsparticles": "^1.28.0"
->>>>>>> 8d6b6253
   },
   "devDependencies": {
     "@babel/core": "^7.14.5",
@@ -104,7 +90,6 @@
     "cross-env": "^7.0.3",
     "eslint": "^7.28.0",
     "eslint-config-prettier": "^8.3.0",
-<<<<<<< HEAD
     "prettier": "^2.3.0",
     "ts-loader": "^9.1.2",
     "ts-node": "^10.0.0",
@@ -113,20 +98,5 @@
     "webpack-bundle-analyzer": "^4.4.1",
     "webpack-cli": "^4.7.0",
     "webpack-node-externals": "^3.0.0"
-=======
-    "preact": "^10.5.13",
-    "prettier": "^2.3.1",
-    "ts-loader": "^9.2.3",
-    "ts-node": "^10.0.0",
-    "typescript": "^4.3.2",
-    "webpack": "^5.38.1",
-    "webpack-bundle-analyzer": "^4.4.2",
-    "webpack-cli": "^4.7.2",
-    "webpack-node-externals": "^3.0.0"
-  },
-  "funding": {
-    "type": "github",
-    "url": "https://github.com/sponsors/matteobruni"
->>>>>>> 8d6b6253
   }
 }