const webpack = require("webpack");
const { BundleAnalyzerPlugin } = require("webpack-bundle-analyzer");

const production = process.env.NODE_ENV === "production";

const plugins = (production ?
    [
        new webpack.DefinePlugin({
            "process.env": {
                "NODE_ENV": JSON.stringify("production")
            }
        })
    ] :
    []).concat([
    new BundleAnalyzerPlugin({
        openAnalyzer: false,
        analyzerMode: "static",
        reportFilename: "../report.html"
    })
]);

const typescriptLoader = {
    test: /\.tsx?$/,
    exclude: /node_modules/,
    use: [
        {
            loader: "babel-loader",
            options: {
<<<<<<< HEAD
                presets: ["@babel/preset-env"],
=======
                presets: [ "@babel/preset-env" ],
>>>>>>> d7ae9d95
                plugins: [
                    [ "@babel/transform-runtime" ]
                ]
            }
        }, {
            loader: "ts-loader"
        }
    ]
};

const jsonLoader = {
    test: /\.json$/,
    use: "json-loader"
};

const rules = [
    typescriptLoader,
    jsonLoader
];

const getExternals = (target = "cjs") => {
    const baseExternals = [
        /[Pp]react/,
        /[Pp]react\/compat/,
        {
            "tsparticles": {
                commonjs: "tsparticles",
                commonjs2: "tsparticles",
                amd: "tsparticles",
                root: "window"
            }
        },
        {
            "tsparticles-slim": {
                commonjs: "tsparticles-slim",
                commonjs2: "tsparticles-slim",
                amd: "tsparticles-slim",
                root: "window"
            }
        },
        {
            "tsparticles-engine": {
                commonjs: "tsparticles-engine",
                commonjs2: "tsparticles-engine",
                amd: "tsparticles-engine",
                root: "window"
            }
        },
    ];

    if (target === "cjs") {
        baseExternals.push(/fast-deep-equal/);
    }
    return baseExternals;
};

const getLibraryTarget = (target = "cjs") => {
    let libraryTarget;

    switch (target) {
        case "umd":
            libraryTarget = "umd";
            break;
        case "cjs":
            libraryTarget = "commonjs";
            break;
        default:
            libraryTarget = target;
    }

    return libraryTarget;
};

const getOutput = (target = "cjs") => {
    const baseOutput = {
        path: __dirname + `/${target}`,
        filename: "particles.js",
        libraryTarget: getLibraryTarget(target)
    };

    if (target === "umd") {
        baseOutput.library = "Particles";
        baseOutput.globalObject = "this";
    }

    return baseOutput;
};

const getConfig = (target = "cjs") => {
    return {
        mode: production ? "production" : "development",
        context: __dirname,
        devtool: production ? false : "source-map-loader",
        resolve: {
            extensions: [ ".ts", ".tsx", ".js" ],
            alias: {
                "react": "preact/compat",
                "react-dom/test-utils": "preact/test-utils",
                "react-dom": "preact/compat"
                // Must be below test-utils
            }
        },
        entry: "./src/index.ts",
        output: getOutput(target),
        target: "web",
        module: {
            rules
        },
        externals: getExternals(target),
        plugins
    };
};

module.exports = [ getConfig("cjs"), getConfig("umd") ];<|MERGE_RESOLUTION|>--- conflicted
+++ resolved
@@ -26,11 +26,7 @@
         {
             loader: "babel-loader",
             options: {
-<<<<<<< HEAD
                 presets: ["@babel/preset-env"],
-=======
-                presets: [ "@babel/preset-env" ],
->>>>>>> d7ae9d95
                 plugins: [
                     [ "@babel/transform-runtime" ]
                 ]
