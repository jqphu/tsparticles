[![banner](https://particles.js.org/images/banner2.png)](https://particles.js.org)

# inferno-particles

[![npm](https://img.shields.io/npm/v/inferno-particles)](https://www.npmjs.com/package/inferno-particles) [![npm](https://img.shields.io/npm/dm/inferno-particles)](https://www.npmjs.com/package/inferno-particles)

Official [tsParticles](https://github.com/matteobruni/tsparticles) Inferno component

## Installation

```shell
<<<<<<< HEAD
$ npm install inferno-particles inferno
=======
npm install inferno-particles
>>>>>>> d7ae9d95
```

or

```shell
<<<<<<< HEAD
$ yarn add inferno-particles inferno
=======
yarn add inferno-particles
>>>>>>> d7ae9d95
```

## How to use

### Code

Examples:

_Remote url_

```javascript
import Particles from "inferno-particles";
import { loadFull } from "tsparticles";

class App extends Component {
  constructor(props) {
    super(props);

    this.particlesInit = this.particlesInit.bind(this);
    this.particlesLoaded = this.particlesLoaded.bind(this);
  }

  particlesInit(main) {
    console.log(main);

    // you can initialize the tsParticles instance (main) here, adding custom shapes or presets
    // this loads the tsparticles package bundle, it's the easiest method for getting everything ready
    // starting from v2 you can add only the features you need reducing the bundle size
    loadFull(main);
  }

  particlesLoaded(container) {
    console.log(container);
  }

  render() {
    return (
      <Particles
        id="tsparticles"
        url="http://foo.bar/particles.json"
        init={this.particlesInit}
        loaded={this.particlesLoaded}
      />
    );
  }
}
```

_Options object_

```javascript
import Particles from "inferno-particles";
import { loadFull } from "tsparticles";

class App extends Component {
  constructor(props) {
    super(props);

    this.particlesInit = this.particlesInit.bind(this);
    this.particlesLoaded = this.particlesLoaded.bind(this);
  }

  particlesInit(main) {
    console.log(main);

    // you can initialize the tsParticles instance (main) here, adding custom shapes or presets
    // this loads the tsparticles package bundle, it's the easiest method for getting everything ready
    // starting from v2 you can add only the features you need reducing the bundle size
    loadFull(main);
  }

  particlesLoaded(container) {
    console.log(container);
  }

  render() {
    return (
      <Particles
        id="tsparticles"
        init={this.particlesInit}
        loaded={this.particlesLoaded}
        options={{
          background: {
            color: {
              value: "#0d47a1",
            },
          },
          fpsLimit: 60,
          interactivity: {
            events: {
              onClick: {
                enable: true,
                mode: "push",
              },
              onHover: {
                enable: true,
                mode: "repulse",
              },
              resize: true,
            },
            modes: {
              push: {
                quantity: 4,
              },
              repulse: {
                distance: 200,
                duration: 0.4,
              },
            },
          },
          particles: {
            color: {
              value: "#ffffff",
            },
            links: {
              color: "#ffffff",
              distance: 150,
              enable: true,
              opacity: 0.5,
              width: 1,
            },
            collisions: {
              enable: true,
            },
            move: {
              direction: "none",
              enable: true,
              outMode: "bounce",
              random: false,
              speed: 6,
              straight: false,
            },
            number: {
              density: {
                enable: true,
                area: 800,
              },
              value: 80,
            },
            opacity: {
              value: 0.5,
            },
            shape: {
              type: "circle",
            },
            size: {
              value: { min: 1, max: 5 },
            },
          },
          detectRetina: true,
        }}
      />
    );
  }
}
```

### Props

| Prop            | Type     | Definition                                                                                                                                          |
| --------------- | -------- | --------------------------------------------------------------------------------------------------------------------------------------------------- |
| width           | string   | The width of the canvas.                                                                                                                            |
| height          | string   | The height of the canvas.                                                                                                                           |
| options         | object   | The options of the particles instance.                                                                                                              |
| url             | string   | The remote options url, called using an AJAX request                                                                                                |
| style           | object   | The style of the canvas element.                                                                                                                    |
| className       | string   | The class name of the canvas wrapper.                                                                                                               |
| canvasClassName | string   | the class name of the canvas.                                                                                                                       |
| container       | object   | The instance of the [particles container](https://particles.js.org/docs/modules/_core_container_.html)                                              |
| init            | function | This function is called after the tsParticles instance initialization, the instance is the parameter and you can load custom presets or shapes here |
| loaded          | function | This function is called when particles are correctly loaded in canvas, the current container is the parameter and you can customize it here         |

Find your parameters configuration [here](https://particles.js.org).

## Demos

The demo website is [here](https://particles.js.org)

<https://particles.js.org>

There's also a CodePen collection actively maintained and updated [here](https://codepen.io/collection/DPOage)

<https://codepen.io/collection/DPOage><|MERGE_RESOLUTION|>--- conflicted
+++ resolved
@@ -9,21 +9,13 @@
 ## Installation
 
 ```shell
-<<<<<<< HEAD
-$ npm install inferno-particles inferno
-=======
 npm install inferno-particles
->>>>>>> d7ae9d95
 ```
 
 or
 
 ```shell
-<<<<<<< HEAD
-$ yarn add inferno-particles inferno
-=======
 yarn add inferno-particles
->>>>>>> d7ae9d95
 ```
 
 ## How to use
