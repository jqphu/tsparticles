--- conflicted
+++ resolved
@@ -1,10 +1,5 @@
-<<<<<<< HEAD
 import Inferno from "inferno";
-import { Component } from "inferno";
-=======
-import * as Inferno from "inferno";
 import { Component, InfernoNode } from "inferno";
->>>>>>> 3efe845b
 import { isEqual } from "lodash";
 import type { IOptions } from "tsparticles/dist/Options/Interfaces/IOptions";
 import { Container } from "tsparticles/dist/Core/Container";
@@ -37,46 +32,6 @@
 		this.loadCanvas = this.loadCanvas.bind(this);
 	}
 
-<<<<<<< HEAD
-=======
-	private buildParticlesLibrary(tagId: string, options?: RecursivePartial<IOptions>) {
-		try {
-			if (window === undefined) return null;
-		} catch {
-			return null;
-		} // SSR
-
-		tsParticles.init();
-
-		const container = new Container(tagId, options);
-
-		if (this.props.container) {
-			(this.props.container as MutableRefObject<Container>).current = container;
-		}
-
-		return container;
-	}
-
-	private refresh(props: Readonly<ParticlesProps>): void {
-		const { canvas } = this.state;
-
-		if (!canvas) {
-			return;
-		}
-
-		this.destroy();
-
-		this.setState(
-			{
-				library: this.buildParticlesLibrary(props.id, props.params ?? props.options),
-			},
-			() => {
-				this.loadCanvas(canvas);
-			}
-		);
-	}
-
->>>>>>> 3efe845b
 	public destroy(): void {
 		if (!this.state.library) {
 			return;
@@ -114,11 +69,7 @@
 		);
 	}
 
-<<<<<<< HEAD
 	public shouldComponentUpdate(nextProps: Readonly<IParticlesProps>): boolean {
-=======
-	public shouldComponentUpdate(nextProps: Readonly<ParticlesProps>): boolean {
->>>>>>> 3efe845b
 		return !isEqual(nextProps, this.props);
 	}
 
@@ -142,11 +93,7 @@
 		this.destroy();
 	}
 
-<<<<<<< HEAD
-	public render(): JSX.Element {
-=======
 	public render(): InfernoNode {
->>>>>>> 3efe845b
 		const { width, height, className, canvasClassName, id } = this.props;
 
 		return (
