--- conflicted
+++ resolved
@@ -3,10 +3,6 @@
 import { tsParticles, Container } from "tsparticles-engine";
 import type { IParticlesProps } from "./IParticlesProps";
 import type { IParticlesState } from "./IParticlesState";
-<<<<<<< HEAD
-import type { ISourceOptions } from "tsparticles-engine";
-=======
->>>>>>> 8d6b6253
 
 interface MutableRefObject<T> {
 	current: T | null;
