--- conflicted
+++ resolved
@@ -71,11 +71,7 @@
   },
   "dependencies": {
     "core-js": "^3.16.1",
-<<<<<<< HEAD
-    "tsparticles-engine": "^1.35.2",
-=======
-    "tsparticles": "^1.35.3",
->>>>>>> 7c37efa4
+    "tsparticles-engine": "^1.35.3",
     "vue-class-component": "^8.0.0-rc.1"
   },
   "devDependencies": {
