--- conflicted
+++ resolved
@@ -72,11 +72,7 @@
   },
   "dependencies": {
     "jquery": "^3.5.1",
-<<<<<<< HEAD
-    "tsparticles": "workspace:^1.18.8"
-=======
-    "tsparticles": "^1.18.9"
->>>>>>> a2434cd9
+    "tsparticles": "workspace:^1.18.9"
   },
   "devDependencies": {
     "@babel/core": "^7.12.3",
