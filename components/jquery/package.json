--- conflicted
+++ resolved
@@ -1,10 +1,6 @@
 {
   "name": "jquery-particles",
-<<<<<<< HEAD
   "version": "2.0.0-beta.3",
-=======
-  "version": "1.37.6",
->>>>>>> 9e70130a
   "description": "Official tsParticles jQuery Plugin - Easily create highly customizable particle animations and use them as animated backgrounds for your website. Ready to use components available also for Web Components, React, Vue.js (2.x and 3.x), Angular, Svelte, Preact, Riot.js, Solid.js, Inferno.",
   "main": "dist/jquery.particles.min.js",
   "scripts": {
@@ -78,11 +74,7 @@
     "jquery": ">=1"
   },
   "dependencies": {
-<<<<<<< HEAD
     "tsparticles-engine": "^2.0.0-beta.3"
-=======
-    "tsparticles": "^1.37.6"
->>>>>>> 9e70130a
   },
   "devDependencies": {
     "@babel/core": "^7.15.0",
