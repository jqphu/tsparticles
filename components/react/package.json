--- conflicted
+++ resolved
@@ -77,27 +77,6 @@
   "author": "Matteo Bruni <matteo.bruni@me.com> (https://www.matteobruni.it)",
   "license": "MIT",
   "devDependencies": {
-<<<<<<< HEAD
-    "@babel/core": "^7.13.14",
-    "@babel/preset-env": "^7.13.12",
-    "@types/node": "^14.14.37",
-    "@types/react": ">=16",
-    "@types/react-dom": ">=16",
-    "@typescript-eslint/eslint-plugin": "^4.21.0",
-    "@typescript-eslint/parser": "^4.21.0",
-    "babel-loader": "^8.2.2",
-    "cross-env": "^7.0.3",
-    "eslint": "^7.23.0",
-    "eslint-config-prettier": "^8.1.0",
-    "prettier": "^2.2.1",
-    "react-dom": ">=16",
-    "ts-loader": "^9.1.0",
-    "ts-node": "^9.1.1",
-    "typescript": "^4.2.3",
-    "webpack": "^5.30.0",
-    "webpack-bundle-analyzer": "^4.4.0",
-    "webpack-cli": "^4.6.0",
-=======
     "@babel/core": "^7.14.2",
     "@babel/preset-env": "^7.14.2",
     "@types/node": "^15.0.3",
@@ -117,7 +96,6 @@
     "webpack": "^5.37.0",
     "webpack-bundle-analyzer": "^4.4.1",
     "webpack-cli": "^4.7.0",
->>>>>>> 625eeffa
     "webpack-node-externals": "^3.0.0"
   },
   "dependencies": {
