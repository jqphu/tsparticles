--- conflicted
+++ resolved
@@ -1,10 +1,6 @@
 {
   "name": "react-tsparticles",
-<<<<<<< HEAD
   "version": "2.0.0-alpha.3",
-=======
-  "version": "1.19.3",
->>>>>>> 31ced50b
   "description": "Official tsParticles React Component - Easily create highly customizable particle animations and use them as animated backgrounds for your website. Ready to use components available also for Vue.js (2.x and 3.x), Angular, Svelte, jQuery, Preact, Inferno.",
   "main": "index.js",
   "unpkg": "umd/particles.js",
@@ -81,7 +77,6 @@
   "author": "Matteo Bruni <matteo.bruni@me.com> (https://www.matteobruni.it)",
   "license": "MIT",
   "devDependencies": {
-<<<<<<< HEAD
     "@babel/core": "^7.12.13",
     "@babel/preset-env": "^7.12.13",
     "@types/node": "^14.14.25",
@@ -97,43 +92,16 @@
     "react-dom": ">=16",
     "ts-loader": "^8.0.15",
     "ts-node": "^9.1.1",
-    "typescript": "^4.1.5",
+    "typescript": "^4.2.3",
     "webpack": "^5.21.1",
     "webpack-bundle-analyzer": "^4.4.0",
     "webpack-cli": "^4.5.0",
-=======
-    "@babel/core": "^7.12.3",
-    "@babel/preset-env": "^7.12.1",
-    "@types/lodash": "^4.14.162",
-    "@types/node": "^14.11.10",
-    "@types/react": "^16.9.53",
-    "@types/react-dom": "^16.9.8",
-    "@typescript-eslint/eslint-plugin": "^4.5.0",
-    "@typescript-eslint/parser": "^4.5.0",
-    "babel-loader": "^8.1.0",
-    "cross-env": "^7.0.2",
-    "eslint": "^7.11.0",
-    "eslint-config-prettier": "^6.13.0",
-    "prettier": "^2.1.2",
-    "react-dom": "^16.14.0",
-    "ts-loader": "^8.0.5",
-    "ts-node": "^9.0.0",
-    "typescript": "^4.2.3",
-    "webpack": "^5.2.0",
-    "webpack-bundle-analyzer": "^3.9.0",
-    "webpack-cli": "^4.1.0",
->>>>>>> 31ced50b
     "webpack-node-externals": "^2.5.2"
   },
   "dependencies": {
     "fast-deep-equal": "^3.1.3",
     "react": ">=16",
-<<<<<<< HEAD
     "tslib": "^2.1.0",
     "tsparticles-core": "^2.0.0-alpha.3"
-=======
-    "tslib": "^2.0.3",
-    "tsparticles": "^1.19.3"
->>>>>>> 31ced50b
   }
 }