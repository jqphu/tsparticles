--- conflicted
+++ resolved
@@ -1,10 +1,6 @@
 {
   "name": "react-tsparticles",
-<<<<<<< HEAD
   "version": "2.0.0-beta.4",
-=======
-  "version": "1.38.0",
->>>>>>> d7ae9d95
   "description": "Official tsParticles React Component - Easily create highly customizable particle animations and use them as animated backgrounds for your website. Ready to use components available also for Web Components, Vue.js (2.x and 3.x), Angular, Svelte, jQuery, Preact, Riot.js, Solid.js, Inferno.",
   "main": "index.js",
   "unpkg": "umd/particles.js",
@@ -21,17 +17,11 @@
     "prettify:src": "prettier --write ./src",
     "prettify:readme": "prettier --write ./README.md",
     "lint": "eslint src --ext .js,.jsx,.ts,.tsx --fix",
-<<<<<<< HEAD
     "prebuild": "yarn prettify:src && yarn lint",
     "build:debug": "yarn prebuild && webpack",
     "build": "yarn prebuild && cross-env NODE_ENV=production webpack && yarn prettify:readme",
-    "prepack": "yarn build"
-=======
-    "build:debug": "webpack",
-    "build": "yarn prettify:src && yarn lint && cross-env NODE_ENV=production webpack && yarn prettify:readme",
     "prepack": "yarn build",
     "install": "node ./scripts/install.js"
->>>>>>> d7ae9d95
   },
   "repository": {
     "url": "https://github.com/matteobruni/tsparticles",
@@ -93,22 +83,14 @@
   },
   "dependencies": {
     "fast-deep-equal": "^3.1.3",
-<<<<<<< HEAD
     "tsparticles-engine": "^2.0.0-beta.3"
-=======
-    "tsparticles": "^1.38.0"
->>>>>>> d7ae9d95
   },
   "devDependencies": {
     "@babel/core": "^7.16.0",
     "@babel/plugin-transform-runtime": "^7.16.4",
     "@babel/preset-env": "^7.16.4",
     "@babel/runtime": "^7.16.3",
-<<<<<<< HEAD
     "@types/node": "^17.0.0",
-=======
-    "@types/node": "^16.6.1",
->>>>>>> d7ae9d95
     "@types/react": "^17.0.18",
     "@types/react-dom": "^17.0.9",
     "@typescript-eslint/eslint-plugin": "^5.0.0",
@@ -127,6 +109,5 @@
     "webpack-bundle-analyzer": "^4.4.2",
     "webpack-cli": "^4.8.0",
     "webpack-node-externals": "^3.0.0"
-  },
-  "gitHead": "266ca3b5c6072c67e757e17e5144be0ea06cd78d"
+  }
 }