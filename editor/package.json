--- conflicted
+++ resolved
@@ -49,13 +49,8 @@
   },
   "dependencies": {
     "object-gui": "^1.1.1",
-<<<<<<< HEAD
-    "tsparticles-engine": "^1.35.0",
-    "tsparticles-plugin-infection": "^1.35.0"
-=======
-    "tsparticles": "^1.35.1",
+    "tsparticles-engine": "^1.35.1",
     "tsparticles-plugin-infection": "^1.35.1"
->>>>>>> 78ddbf3a
   },
   "devDependencies": {
     "@babel/core": "^7.15.0",
